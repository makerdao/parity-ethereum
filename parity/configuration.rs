// Copyright 2015-2019 Parity Technologies (UK) Ltd.
// This file is part of Parity Ethereum.

// Parity Ethereum is free software: you can redistribute it and/or modify
// it under the terms of the GNU General Public License as published by
// the Free Software Foundation, either version 3 of the License, or
// (at your option) any later version.

// Parity Ethereum is distributed in the hope that it will be useful,
// but WITHOUT ANY WARRANTY; without even the implied warranty of
// MERCHANTABILITY or FITNESS FOR A PARTICULAR PURPOSE.  See the
// GNU General Public License for more details.

// You should have received a copy of the GNU General Public License
// along with Parity Ethereum.  If not, see <http://www.gnu.org/licenses/>.

use std::time::Duration;
use std::io::Read;
use std::net::{SocketAddr, ToSocketAddrs};
use std::path::PathBuf;
use std::collections::{HashSet, BTreeMap};
use std::iter::FromIterator;
use std::cmp;
use cli::{Args, ArgsError};
use hash::keccak;
use ethereum_types::{U256, H256, Address};
use parity_version::{version_data, version};
use bytes::Bytes;
use ansi_term::Colour;
use sync::{NetworkConfiguration, validate_node_url, self};
use parity_crypto::publickey::{Secret, Public};
use ethcore::miner::{stratum, MinerOptions};
use snapshot::SnapshotConfiguration;
use miner::pool;
use verification::queue::VerifierSettings;

use rpc::{IpcConfiguration, HttpConfiguration, WsConfiguration};
use parity_rpc::NetworkSettings;
use cache::CacheConfig;
use helpers::{to_duration, to_mode, to_block_id, to_u256, to_pending_set, to_price, geth_ipc_path, parity_ipc_path, to_bootnodes, to_addresses, to_address, to_queue_strategy, to_queue_penalization};
use dir::helpers::{replace_home, replace_home_and_local};
use params::{ResealPolicy, AccountsConfig, GasPricerConfig, MinerExtras, SpecType, StorageWriting};
use ethcore_logger::Config as LogConfig;
use dir::{self, Directories, default_hypervisor_path, default_local_path, default_data_path};
use ipfs::Configuration as IpfsConfiguration;
use ethcore_private_tx::{ProviderConfig, EncryptorConfig};
use secretstore::{NodeSecretKey, Configuration as SecretStoreConfiguration, ContractAddress as SecretStoreContractAddress};
use updater::{UpdatePolicy, UpdateFilter, ReleaseTrack};
use run::RunCmd;
use types::data_format::DataFormat;
use blockchain::{BlockchainCmd, ImportBlockchain, ExportBlockchain, KillBlockchain, ExportState, ResetBlockchain};
use export_hardcoded_sync::ExportHsyncCmd;
use presale::ImportWallet;
use account::{AccountCmd, NewAccount, ListAccounts, ImportAccounts, ImportFromGethAccounts};
use snapshot_cmd::{self, SnapshotCommand};
<<<<<<< HEAD
use network::{IpFilter};
use storage_writer::StorageWriterConfig;
=======
use network::{IpFilter, NatType};
>>>>>>> 5bd6b208

const DEFAULT_MAX_PEERS: u16 = 50;
const DEFAULT_MIN_PEERS: u16 = 25;
pub const ETHERSCAN_ETH_PRICE_ENDPOINT: &str = "https://api.etherscan.io/api?module=stats&action=ethprice";

#[derive(Debug, PartialEq)]
pub enum Cmd {
	Run(RunCmd),
	Version,
	Account(AccountCmd),
	ImportPresaleWallet(ImportWallet),
	Blockchain(BlockchainCmd),
	SignerToken(WsConfiguration, LogConfig),
	SignerSign {
		id: Option<usize>,
		pwfile: Option<PathBuf>,
		port: u16,
		authfile: PathBuf,
	},
	SignerList {
		port: u16,
		authfile: PathBuf
	},
	SignerReject {
		id: Option<usize>,
		port: u16,
		authfile: PathBuf
	},
	Snapshot(SnapshotCommand),
	Hash(Option<String>),
	ExportHardcodedSync(ExportHsyncCmd),
}

pub struct Execute {
	pub logger: LogConfig,
	pub cmd: Cmd,
}

/// Configuration for the Parity client.
#[derive(Debug, PartialEq)]
pub struct Configuration {
	/// Arguments to be interpreted.
	pub args: Args,
}

impl Configuration {
	/// Parses a configuration from a list of command line arguments.
	///
	/// # Example
	///
	/// ```
	/// let _cfg = parity_ethereum::Configuration::parse_cli(&["--light", "--chain", "kovan"]).unwrap();
	/// ```
	pub fn parse_cli<S: AsRef<str>>(command: &[S]) -> Result<Self, ArgsError> {
		let config = Configuration {
			args: Args::parse(command)?,
		};

		Ok(config)
	}

	pub(crate) fn into_command(self) -> Result<Execute, String> {
		let dirs = self.directories();
		let pruning = self.args.arg_pruning.parse()?;
		let pruning_history = self.args.arg_pruning_history;
		let spec = self.chain()?;
		let mode = match self.args.arg_mode.as_ref() {
			"last" => None,
			mode => Some(to_mode(&mode, self.args.arg_mode_timeout, self.args.arg_mode_alarm)?),
		};
		let update_policy = self.update_policy()?;
		let logger_config = self.logger_config();
		let ws_conf = self.ws_config()?;
		let snapshot_conf = self.snapshot_config()?;
		let http_conf = self.http_config()?;
		let ipc_conf = self.ipc_config()?;
		let net_conf = self.net_config()?;
		let network_id = self.network_id();
		let cache_config = self.cache_config();
		let tracing = self.args.arg_tracing.parse()?;
		let fat_db = self.args.arg_fat_db.parse()?;
		let compaction = self.args.arg_db_compaction.parse()?;
		let warp_sync = !self.args.flag_no_warp;
		let geth_compatibility = self.args.flag_geth;
		let experimental_rpcs = self.args.flag_jsonrpc_experimental;
		let ipfs_conf = self.ipfs_config();
		let secretstore_conf = self.secretstore_config()?;
		let format = self.format()?;
		let storage_writer_config = self.storage_writer_config()?;

		let key_iterations = self.args.arg_keys_iterations;
		if key_iterations == 0 {
			return Err("--key-iterations must be non-zero".into());
		}

		let cmd = if self.args.flag_version {
			Cmd::Version
		} else if self.args.cmd_signer {
			let authfile = ::signer::codes_path(&ws_conf.signer_path);

			if self.args.cmd_signer_new_token {
				Cmd::SignerToken(ws_conf, logger_config.clone())
			} else if self.args.cmd_signer_sign {
				let pwfile = self.accounts_config()?.password_files.first().map(|pwfile| {
					PathBuf::from(pwfile)
				});
				Cmd::SignerSign {
					id: self.args.arg_signer_sign_id,
					pwfile: pwfile,
					port: ws_conf.port,
					authfile: authfile,
				}
			} else if self.args.cmd_signer_reject {
				Cmd::SignerReject {
					id: self.args.arg_signer_reject_id,
					port: ws_conf.port,
					authfile: authfile,
				}
			} else if self.args.cmd_signer_list {
				Cmd::SignerList {
					port: ws_conf.port,
					authfile: authfile,
				}
			} else {
				unreachable!();
			}
		} else if self.args.cmd_tools && self.args.cmd_tools_hash {
			Cmd::Hash(self.args.arg_tools_hash_file)
		} else if self.args.cmd_db && self.args.cmd_db_reset {
			Cmd::Blockchain(BlockchainCmd::Reset(ResetBlockchain {
				dirs,
				spec,
				pruning,
				pruning_history,
				pruning_memory: self.args.arg_pruning_memory,
				storage_writer_config,
				tracing,
				fat_db,
				compaction,
				cache_config,
				num: self.args.arg_db_reset_num,
			}))
		} else if self.args.cmd_db && self.args.cmd_db_kill {
			Cmd::Blockchain(BlockchainCmd::Kill(KillBlockchain {
				spec: spec,
				dirs: dirs,
				pruning: pruning,
			}))
		} else if self.args.cmd_account {
			let account_cmd = if self.args.cmd_account_new {
				let new_acc = NewAccount {
					iterations: key_iterations,
					path: dirs.keys,
					spec: spec,
					password_file: self.accounts_config()?.password_files.first().map(|x| x.to_owned()),
				};
				AccountCmd::New(new_acc)
			} else if self.args.cmd_account_list {
				let list_acc = ListAccounts {
					path: dirs.keys,
					spec: spec,
				};
				AccountCmd::List(list_acc)
			} else if self.args.cmd_account_import {
				let import_acc = ImportAccounts {
					from: self.args.arg_account_import_path.expect("CLI argument is required; qed").clone(),
					to: dirs.keys,
					spec: spec,
				};
				AccountCmd::Import(import_acc)
			} else {
				unreachable!();
			};
			Cmd::Account(account_cmd)
		} else if self.args.flag_import_geth_keys {
				let account_cmd = AccountCmd::ImportFromGeth(
				ImportFromGethAccounts {
					spec: spec,
					to: dirs.keys,
					testnet: self.args.flag_testnet
				}
			);
			Cmd::Account(account_cmd)
		} else if self.args.cmd_wallet {
			let presale_cmd = ImportWallet {
				iterations: key_iterations,
				path: dirs.keys,
				spec: spec,
				wallet_path: self.args.arg_wallet_import_path.clone().unwrap(),
				password_file: self.accounts_config()?.password_files.first().map(|x| x.to_owned()),
			};
			Cmd::ImportPresaleWallet(presale_cmd)
		} else if self.args.cmd_import {
			let import_cmd = ImportBlockchain {
				spec: spec,
				cache_config: cache_config,
				dirs: dirs,
				file_path: self.args.arg_import_file.clone(),
				format: format,
				pruning: pruning,
				pruning_history: pruning_history,
				pruning_memory: self.args.arg_pruning_memory,
				storage_writer_config: storage_writer_config,
				compaction: compaction,
				tracing: tracing,
				fat_db: fat_db,
				check_seal: !self.args.flag_no_seal_check,
				with_color: logger_config.color,
				verifier_settings: self.verifier_settings(),
				light: self.args.flag_light,
				max_round_blocks_to_import: self.args.arg_max_round_blocks_to_import,
			};
			Cmd::Blockchain(BlockchainCmd::Import(import_cmd))
		} else if self.args.cmd_export {
			if self.args.cmd_export_blocks {
				let export_cmd = ExportBlockchain {
					spec: spec,
					cache_config: cache_config,
					dirs: dirs,
					file_path: self.args.arg_export_blocks_file.clone(),
					format: format,
					pruning: pruning,
					pruning_history: pruning_history,
					pruning_memory: self.args.arg_pruning_memory,
					storage_writer_config: storage_writer_config,
					compaction: compaction,
					tracing: tracing,
					fat_db: fat_db,
					from_block: to_block_id(&self.args.arg_export_blocks_from)?,
					to_block: to_block_id(&self.args.arg_export_blocks_to)?,
					check_seal: !self.args.flag_no_seal_check,
					max_round_blocks_to_import: self.args.arg_max_round_blocks_to_import,
				};
				Cmd::Blockchain(BlockchainCmd::Export(export_cmd))
			} else if self.args.cmd_export_state {
				let export_cmd = ExportState {
					spec: spec,
					cache_config: cache_config,
					dirs: dirs,
					file_path: self.args.arg_export_state_file.clone(),
					format: format,
					pruning: pruning,
					pruning_history: pruning_history,
					pruning_memory: self.args.arg_pruning_memory,
					storage_writer_config: storage_writer_config,
					compaction: compaction,
					tracing: tracing,
					fat_db: fat_db,
					at: to_block_id(&self.args.arg_export_state_at)?,
					storage: !self.args.flag_export_state_no_storage,
					code: !self.args.flag_export_state_no_code,
					min_balance: self.args.arg_export_state_min_balance.and_then(|s| to_u256(&s).ok()),
					max_balance: self.args.arg_export_state_max_balance.and_then(|s| to_u256(&s).ok()),
					max_round_blocks_to_import: self.args.arg_max_round_blocks_to_import,
				};
				Cmd::Blockchain(BlockchainCmd::ExportState(export_cmd))
			} else {
				unreachable!();
			}
		} else if self.args.cmd_snapshot {
			let snapshot_cmd = SnapshotCommand {
				cache_config: cache_config,
				dirs: dirs,
				spec: spec,
				pruning: pruning,
				pruning_history: pruning_history,
				pruning_memory: self.args.arg_pruning_memory,
				storage_writer_config: storage_writer_config,
				tracing: tracing,
				fat_db: fat_db,
				compaction: compaction,
				file_path: self.args.arg_snapshot_file.clone(),
				kind: snapshot_cmd::Kind::Take,
				block_at: to_block_id(&self.args.arg_snapshot_at)?,
				max_round_blocks_to_import: self.args.arg_max_round_blocks_to_import,
				snapshot_conf: snapshot_conf,
			};
			Cmd::Snapshot(snapshot_cmd)
		} else if self.args.cmd_restore {
			let restore_cmd = SnapshotCommand {
				cache_config: cache_config,
				dirs: dirs,
				spec: spec,
				pruning: pruning,
				pruning_history: pruning_history,
				pruning_memory: self.args.arg_pruning_memory,
				storage_writer_config: storage_writer_config,
				tracing: tracing,
				fat_db: fat_db,
				compaction: compaction,
				file_path: self.args.arg_restore_file.clone(),
				kind: snapshot_cmd::Kind::Restore,
				block_at: to_block_id("latest")?, // unimportant.
				max_round_blocks_to_import: self.args.arg_max_round_blocks_to_import,
				snapshot_conf: snapshot_conf,
			};
			Cmd::Snapshot(restore_cmd)
		} else if self.args.cmd_export_hardcoded_sync {
			let export_hs_cmd = ExportHsyncCmd {
				cache_config: cache_config,
				dirs: dirs,
				spec: spec,
				pruning: pruning,
				compaction: compaction,
			};
			Cmd::ExportHardcodedSync(export_hs_cmd)
		} else {
			let daemon = if self.args.cmd_daemon {
				Some(self.args.arg_daemon_pid_file.clone().expect("CLI argument is required; qed"))
			} else {
				None
			};

			let verifier_settings = self.verifier_settings();
			let (private_provider_conf, private_enc_conf, private_tx_enabled) = self.private_provider_config()?;

			let run_cmd = RunCmd {
				cache_config,
				dirs,
				spec,
				pruning,
				pruning_history,
				pruning_memory: self.args.arg_pruning_memory,
<<<<<<< HEAD
				storage_writer_config: storage_writer_config,
				daemon: daemon,
=======
				daemon,
>>>>>>> 5bd6b208
				logger_config: logger_config.clone(),
				miner_options: self.miner_options()?,
				gas_price_percentile: self.args.arg_gas_price_percentile,
				poll_lifetime: self.args.arg_poll_lifetime,
				ws_conf,
				snapshot_conf,
				http_conf,
				ipc_conf,
				net_conf,
				network_id,
				acc_conf: self.accounts_config()?,
				gas_pricer_conf: self.gas_pricer_config()?,
				miner_extras: self.miner_extras()?,
				stratum: self.stratum_options()?,
				update_policy,
				allow_missing_blocks: self.args.flag_jsonrpc_allow_missing_blocks,
				mode,
				tracing,
				fat_db,
				compaction,
				warp_sync,
				warp_barrier: self.args.arg_warp_barrier,
				geth_compatibility,
				experimental_rpcs,
				net_settings: self.network_settings()?,
				ipfs_conf,
				secretstore_conf,
				private_provider_conf,
				private_encryptor_conf: private_enc_conf,
				private_tx_enabled,
				name: self.args.arg_identity,
				custom_bootnodes: self.args.arg_bootnodes.is_some(),
				check_seal: !self.args.flag_no_seal_check,
				download_old_blocks: !self.args.flag_no_ancient_blocks,
				verifier_settings,
				serve_light: !self.args.flag_no_serve_light,
				light: self.args.flag_light,
				no_persistent_txqueue: self.args.flag_no_persistent_txqueue,
				no_hardcoded_sync: self.args.flag_no_hardcoded_sync,
				max_round_blocks_to_import: self.args.arg_max_round_blocks_to_import,
				on_demand_response_time_window: self.args.arg_on_demand_response_time_window,
				on_demand_request_backoff_start: self.args.arg_on_demand_request_backoff_start,
				on_demand_request_backoff_max: self.args.arg_on_demand_request_backoff_max,
				on_demand_request_backoff_rounds_max: self.args.arg_on_demand_request_backoff_rounds_max,
				on_demand_request_consecutive_failures: self.args.arg_on_demand_request_consecutive_failures,
			};
			Cmd::Run(run_cmd)
		};

		Ok(Execute {
			logger: logger_config,
			cmd,
		})
	}

	fn miner_extras(&self) -> Result<MinerExtras, String> {
		let floor = to_u256(&self.args.arg_gas_floor_target)?;
		let ceil = to_u256(&self.args.arg_gas_cap)?;
		let extras = MinerExtras {
			author: self.author()?,
			extra_data: self.extra_data()?,
			gas_range_target: (floor, ceil),
			engine_signer: self.engine_signer()?,
			work_notify: self.work_notify(),
			local_accounts: HashSet::from_iter(to_addresses(&self.args.arg_tx_queue_locals)?.into_iter()),
		};

		Ok(extras)
	}

	fn author(&self) -> Result<Address, String> {
		to_address(self.args.arg_etherbase.clone().or(self.args.arg_author.clone()))
	}

	fn engine_signer(&self) -> Result<Address, String> {
		to_address(self.args.arg_engine_signer.clone())
	}

	fn format(&self) -> Result<Option<DataFormat>, String> {
		match self.args.arg_import_format.clone()
				.or(self.args.arg_export_blocks_format.clone())
				.or(self.args.arg_export_state_format.clone()) {
			Some(ref f) => Ok(Some(f.parse()?)),
			None => Ok(None),
		}
	}

	fn cache_config(&self) -> CacheConfig {
		match self.args.arg_cache_size.or(self.args.arg_cache) {
			Some(size) => CacheConfig::new_with_total_cache_size(size),
			None => CacheConfig::new(
				self.args.arg_cache_size_db,
				self.args.arg_cache_size_blocks,
				self.args.arg_cache_size_queue,
				self.args.arg_cache_size_state,
			),
		}
	}

	/// returns logger config
	pub fn logger_config(&self) -> LogConfig {
		LogConfig {
			mode: self.args.arg_logging.clone(),
			color: !self.args.flag_no_color && !cfg!(windows),
			file: self.args.arg_log_file.as_ref().map(|log_file| replace_home(&self.directories().base, log_file)),
		}
	}

	fn chain(&self) -> Result<SpecType, String> {
		let name = if self.args.flag_testnet {
			"testnet".to_owned()
		} else {
			self.args.arg_chain.clone()
		};

		Ok(name.parse()?)
	}

	fn is_dev_chain(&self) -> Result<bool, String> {
		Ok(self.chain()? == SpecType::Dev)
	}

	fn max_peers(&self) -> u32 {
		self.args.arg_max_peers
			.or(cmp::max(self.args.arg_min_peers, Some(DEFAULT_MAX_PEERS)))
			.unwrap_or(DEFAULT_MAX_PEERS) as u32
	}

	fn ip_filter(&self) -> Result<IpFilter, String> {
		match IpFilter::parse(self.args.arg_allow_ips.as_str()) {
			Ok(allow_ip) => Ok(allow_ip),
			Err(_) => Err("Invalid IP filter value".to_owned()),
		}
	}

	fn min_peers(&self) -> u32 {
		self.args.arg_min_peers
			.or(cmp::min(self.args.arg_max_peers, Some(DEFAULT_MIN_PEERS)))
			.unwrap_or(DEFAULT_MIN_PEERS) as u32
	}

	fn max_pending_peers(&self) -> u32 {
		self.args.arg_max_pending_peers as u32
	}

	fn snapshot_peers(&self) -> u32 {
		self.args.arg_snapshot_peers as u32
	}

	fn work_notify(&self) -> Vec<String> {
		self.args.arg_notify_work.as_ref().map_or_else(Vec::new, |s| s.split(',').map(|s| s.to_owned()).collect())
	}

	fn accounts_config(&self) -> Result<AccountsConfig, String> {
		let cfg = AccountsConfig {
			iterations: self.args.arg_keys_iterations,
			refresh_time: self.args.arg_accounts_refresh,
			testnet: self.args.flag_testnet,
			password_files: self.args.arg_password.iter().map(|s| replace_home(&self.directories().base, s)).collect(),
			unlocked_accounts: to_addresses(&self.args.arg_unlock)?,
			enable_fast_unlock: self.args.flag_fast_unlock,
		};

		Ok(cfg)
	}

	fn stratum_options(&self) -> Result<Option<stratum::Options>, String> {
		if self.args.flag_stratum {
			Ok(Some(stratum::Options {
				io_path: self.directories().db,
				listen_addr: self.stratum_interface(),
				port: self.args.arg_ports_shift + self.args.arg_stratum_port,
				secret: self.args.arg_stratum_secret.as_ref().map(|s| s.parse::<H256>().unwrap_or_else(|_| keccak(s))),
			}))
		} else { Ok(None) }
	}

	fn miner_options(&self) -> Result<MinerOptions, String> {
		let is_dev_chain = self.is_dev_chain()?;
		if is_dev_chain && self.args.flag_force_sealing && self.args.arg_reseal_min_period == 0 {
			return Err("Force sealing can't be used with reseal_min_period = 0".into());
		}

		let reseal = self.args.arg_reseal_on_txs.parse::<ResealPolicy>()?;

		let options = MinerOptions {
			force_sealing: self.args.flag_force_sealing,
			reseal_on_external_tx: reseal.external,
			reseal_on_own_tx: reseal.own,
			reseal_on_uncle: self.args.flag_reseal_on_uncle,
			reseal_min_period: Duration::from_millis(self.args.arg_reseal_min_period),
			reseal_max_period: Duration::from_millis(self.args.arg_reseal_max_period),

			pending_set: to_pending_set(&self.args.arg_relay_set)?,
			work_queue_size: self.args.arg_work_queue_size,
			enable_resubmission: !self.args.flag_remove_solved,
			infinite_pending_block: self.args.flag_infinite_pending_block,

			tx_queue_penalization: to_queue_penalization(self.args.arg_tx_time_limit)?,
			tx_queue_strategy: to_queue_strategy(&self.args.arg_tx_queue_strategy)?,
			tx_queue_no_unfamiliar_locals: self.args.flag_tx_queue_no_unfamiliar_locals,
			refuse_service_transactions: self.args.flag_refuse_service_transactions,

			pool_limits: self.pool_limits()?,
			pool_verification_options: self.pool_verification_options()?,
		};

		Ok(options)
	}

	fn pool_limits(&self) -> Result<pool::Options, String> {
		let max_count = self.args.arg_tx_queue_size;

		Ok(pool::Options {
			max_count,
			max_per_sender: self.args.arg_tx_queue_per_sender.unwrap_or_else(|| cmp::max(16, max_count / 100)),
			max_mem_usage: if self.args.arg_tx_queue_mem_limit > 0 {
				self.args.arg_tx_queue_mem_limit as usize * 1024 * 1024
			} else {
				usize::max_value()
			},
		})
	}

	fn pool_verification_options(&self) -> Result<pool::verifier::Options, String>{
		Ok(pool::verifier::Options {
			// NOTE min_gas_price and block_gas_limit will be overwritten right after start.
			minimal_gas_price: U256::from(20_000_000) * 1_000u32,
			block_gas_limit: U256::max_value(),
			tx_gas_limit: match self.args.arg_tx_gas_limit {
				Some(ref d) => to_u256(d)?,
				None => U256::max_value(),
			},
			no_early_reject: self.args.flag_tx_queue_no_early_reject,
		})
	}

	fn secretstore_config(&self) -> Result<SecretStoreConfiguration, String> {
		Ok(SecretStoreConfiguration {
			enabled: self.secretstore_enabled(),
			http_enabled: self.secretstore_http_enabled(),
			auto_migrate_enabled: self.secretstore_auto_migrate_enabled(),
			acl_check_contract_address: self.secretstore_acl_check_contract_address()?,
			service_contract_address: self.secretstore_service_contract_address()?,
			service_contract_srv_gen_address: self.secretstore_service_contract_srv_gen_address()?,
			service_contract_srv_retr_address: self.secretstore_service_contract_srv_retr_address()?,
			service_contract_doc_store_address: self.secretstore_service_contract_doc_store_address()?,
			service_contract_doc_sretr_address: self.secretstore_service_contract_doc_sretr_address()?,
			self_secret: self.secretstore_self_secret()?,
			nodes: self.secretstore_nodes()?,
			key_server_set_contract_address: self.secretstore_key_server_set_contract_address()?,
			interface: self.secretstore_interface(),
			port: self.args.arg_ports_shift + self.args.arg_secretstore_port,
			http_interface: self.secretstore_http_interface(),
			http_port: self.args.arg_ports_shift + self.args.arg_secretstore_http_port,
			data_path: self.directories().secretstore,
			admin_public: self.secretstore_admin_public()?,
			cors: self.secretstore_cors()
		})
	}

	fn ipfs_config(&self) -> IpfsConfiguration {
		IpfsConfiguration {
			enabled: self.args.flag_ipfs_api,
			port: self.args.arg_ports_shift + self.args.arg_ipfs_api_port,
			interface: self.ipfs_interface(),
			cors: self.ipfs_cors(),
			hosts: self.ipfs_hosts(),
		}
	}

	fn gas_pricer_config(&self) -> Result<GasPricerConfig, String> {
		fn wei_per_gas(usd_per_tx: f32, usd_per_eth: f32) -> U256 {
			let wei_per_usd: f32 = 1.0e18 / usd_per_eth;
			let gas_per_tx: f32 = 21000.0;
			let wei_per_gas: f32 = wei_per_usd * usd_per_tx / gas_per_tx;
			U256::from_dec_str(&format!("{:.0}", wei_per_gas)).unwrap()
		}

		if let Some(dec) = self.args.arg_gasprice.as_ref() {
			return Ok(GasPricerConfig::Fixed(to_u256(dec)?));
		} else if let Some(dec) = self.args.arg_min_gas_price {
			return Ok(GasPricerConfig::Fixed(U256::from(dec)));
		} else if self.chain()? != SpecType::Foundation {
			return Ok(GasPricerConfig::Fixed(U256::zero()));
		}

		let usd_per_tx = to_price(&self.args.arg_usd_per_tx)?;

		if "auto" == self.args.arg_usd_per_eth {
			Ok(GasPricerConfig::Calibrated {
				usd_per_tx: usd_per_tx,
				recalibration_period: to_duration(self.args.arg_price_update_period.as_str())?,
				api_endpoint: ETHERSCAN_ETH_PRICE_ENDPOINT.to_string(),
			})
		} else if let Ok(usd_per_eth_parsed) = to_price(&self.args.arg_usd_per_eth) {
			let wei_per_gas = wei_per_gas(usd_per_tx, usd_per_eth_parsed);

			info!(
				"Using a fixed conversion rate of Ξ1 = {} ({} wei/gas)",
				Colour::White.bold().paint(format!("US${:.2}", usd_per_eth_parsed)),
				Colour::Yellow.bold().paint(format!("{}", wei_per_gas))
			);

			Ok(GasPricerConfig::Fixed(wei_per_gas))
		} else {
			Ok(GasPricerConfig::Calibrated {
				usd_per_tx: usd_per_tx,
				recalibration_period: to_duration(self.args.arg_price_update_period.as_str())?,
				api_endpoint: self.args.arg_usd_per_eth.clone(),
			})
		}
	}

	fn extra_data(&self) -> Result<Bytes, String> {
		match self.args.arg_extradata.as_ref().or(self.args.arg_extra_data.as_ref()) {
			Some(x) if x.len() <= 32 => Ok(x.as_bytes().to_owned()),
			None => Ok(version_data()),
			Some(_) => Err("Extra data must be at most 32 characters".into()),
		}
	}

	fn init_reserved_nodes(&self) -> Result<Vec<String>, String> {
		use std::fs::File;

		match self.args.arg_reserved_peers {
			Some(ref path) => {
				let path = replace_home(&self.directories().base, path);

				let mut buffer = String::new();
				let mut node_file = File::open(&path).map_err(|e| format!("Error opening reserved nodes file: {}", e))?;
				node_file.read_to_string(&mut buffer).map_err(|_| "Error reading reserved node file")?;
				let lines = buffer.lines().map(|s| s.trim().to_owned()).filter(|s| !s.is_empty() && !s.starts_with("#")).collect::<Vec<_>>();

				for line in &lines {
					match validate_node_url(line).map(Into::into) {
						None => continue,
						Some(sync::Error::AddressResolve(_)) => return Err(format!("Failed to resolve hostname of a boot node: {}", line)),
						Some(_) => return Err(format!("Invalid node address format given for a boot node: {}", line)),
					}
				}

				Ok(lines)
			},
			None => Ok(Vec::new())
		}
	}

	fn net_addresses(&self) -> Result<(SocketAddr, Option<SocketAddr>), String> {
		let port = self.args.arg_ports_shift + self.args.arg_port;
		let listen_address = SocketAddr::new(self.interface(&self.args.arg_interface).parse().unwrap(), port);
		let public_address = if self.args.arg_nat.starts_with("extip:") {
			let host = self.args.arg_nat[6..].split(':').next().expect("split has at least one part; qed");
			let host = format!("{}:{}", host, port);
			match host.to_socket_addrs() {
				Ok(mut addr_iter) => {
					if let Some(addr) = addr_iter.next() {
						Some(addr)
					} else {
						return Err(format!("Invalid host given with `--nat extip:{}`", &self.args.arg_nat[6..]))
					}
				},
				Err(_) => return Err(format!("Invalid host given with `--nat extip:{}`", &self.args.arg_nat[6..]))
			}
		} else {
			None
		};
		Ok((listen_address, public_address))
	}

	fn net_config(&self) -> Result<NetworkConfiguration, String> {
		let mut ret = NetworkConfiguration::new();
		ret.nat_enabled = self.args.arg_nat == "any" || self.args.arg_nat == "upnp" || self.args.arg_nat == "natpmp";
		ret.nat_type = match &self.args.arg_nat[..] {
			"any" => NatType::Any,
			"upnp" => NatType::UPnP,
			"natpmp" => NatType::NatPMP,
			_ => NatType::Nothing,
		};
		ret.boot_nodes = to_bootnodes(&self.args.arg_bootnodes)?;
		let (listen, public) = self.net_addresses()?;
		ret.listen_address = Some(format!("{}", listen));
		ret.public_address = public.map(|p| format!("{}", p));
		ret.use_secret = match self.args.arg_node_key.as_ref()
			.map(|s| s.parse::<Secret>().or_else(|_| Secret::import_key(keccak(s).as_bytes())).map_err(|e| format!("Invalid key: {:?}", e))
			) {
			None => None,
			Some(Ok(key)) => Some(key),
			Some(Err(err)) => return Err(err),
		};
		ret.discovery_enabled = !self.args.flag_no_discovery && !self.args.flag_nodiscover;
		ret.max_peers = self.max_peers();
		ret.min_peers = self.min_peers();
		ret.snapshot_peers = self.snapshot_peers();
		ret.ip_filter = self.ip_filter()?;
		ret.max_pending_peers = self.max_pending_peers();
		let mut net_path = PathBuf::from(self.directories().base);
		net_path.push("network");
		ret.config_path = Some(net_path.to_str().unwrap().to_owned());
		ret.reserved_nodes = self.init_reserved_nodes()?;
		ret.allow_non_reserved = !self.args.flag_reserved_only;
		ret.client_version = {
			let mut client_version = version();
			if !self.args.arg_identity.is_empty() {
				// Insert name after the "Parity-Ethereum/" at the beginning of version string.
				let idx = client_version.find('/').unwrap_or(client_version.len());
				client_version.insert_str(idx, &format!("/{}", self.args.arg_identity));
			}
			client_version
		};
		Ok(ret)
	}

	fn network_id(&self) -> Option<u64> {
		self.args.arg_network_id.or(self.args.arg_networkid)
	}

	fn rpc_apis(&self) -> String {
		let mut apis: Vec<&str> = self.args.arg_rpcapi
			.as_ref()
			.unwrap_or(&self.args.arg_jsonrpc_apis)
			.split(",")
			.collect();

		if self.args.flag_geth {
			apis.insert(0, "personal");
		}

		apis.join(",")
	}

	fn cors(cors: &str) -> Option<Vec<String>> {
		match cors {
			"none" => return Some(Vec::new()),
			"*" | "all" | "any" => return None,
			_ => {},
		}

		Some(cors.split(',').map(Into::into).collect())
	}

	fn rpc_cors(&self) -> Option<Vec<String>> {
		let cors = self.args.arg_rpccorsdomain.clone().unwrap_or_else(|| self.args.arg_jsonrpc_cors.to_owned());
		Self::cors(&cors)
	}

	fn ipfs_cors(&self) -> Option<Vec<String>> {
		Self::cors(self.args.arg_ipfs_api_cors.as_ref())
	}

	fn hosts(&self, hosts: &str, interface: &str) -> Option<Vec<String>> {
		if self.args.flag_unsafe_expose {
			return None;
		}

		if interface == "0.0.0.0" && hosts == "none" {
			return None;
		}

		Self::parse_hosts(hosts)
	}

	fn parse_hosts(hosts: &str) -> Option<Vec<String>> {
		match hosts {
			"none" => return Some(Vec::new()),
			"*" | "all" | "any" => return None,
			_ => {}
		}
		let hosts = hosts.split(',').map(Into::into).collect();
		Some(hosts)
	}

	fn rpc_hosts(&self) -> Option<Vec<String>> {
		self.hosts(&self.args.arg_jsonrpc_hosts, &self.rpc_interface())
	}

	fn ws_hosts(&self) -> Option<Vec<String>> {
		self.hosts(&self.args.arg_ws_hosts, &self.ws_interface())
	}

	fn ws_origins(&self) -> Option<Vec<String>> {
		if self.args.flag_unsafe_expose {
			return None;
		}

		Self::parse_hosts(&self.args.arg_ws_origins)
	}

	fn ipfs_hosts(&self) -> Option<Vec<String>> {
		self.hosts(&self.args.arg_ipfs_api_hosts, &self.ipfs_interface())
	}

	fn ipc_config(&self) -> Result<IpcConfiguration, String> {
		let conf = IpcConfiguration {
			chmod: self.args.arg_ipc_chmod.clone(),
			enabled: !(self.args.flag_ipcdisable || self.args.flag_ipc_off || self.args.flag_no_ipc),
			socket_addr: self.ipc_path(),
			apis: {
				let mut apis = self.args.arg_ipcapi.clone().unwrap_or(self.args.arg_ipc_apis.clone());
				if self.args.flag_geth {
					if !apis.is_empty() {
 						apis.push_str(",");
 					}
					apis.push_str("personal");
				}
				apis.parse()?
			},
		};

		Ok(conf)
	}

	fn http_config(&self) -> Result<HttpConfiguration, String> {
		let mut conf = HttpConfiguration::default();
		conf.enabled = self.rpc_enabled();
		conf.interface = self.rpc_interface();
		conf.port = self.args.arg_ports_shift + self.args.arg_rpcport.unwrap_or(self.args.arg_jsonrpc_port);
		conf.apis = self.rpc_apis().parse()?;
		conf.hosts = self.rpc_hosts();
		conf.cors = self.rpc_cors();
		if let Some(threads) = self.args.arg_jsonrpc_server_threads {
			conf.server_threads = std::cmp::max(1, threads);
		}
		if let Some(max_payload) = self.args.arg_jsonrpc_max_payload {
			conf.max_payload = std::cmp::max(1, max_payload);
		}
		conf.keep_alive = !self.args.flag_jsonrpc_no_keep_alive;

		Ok(conf)
	}

	fn ws_config(&self) -> Result<WsConfiguration, String> {
		let support_token_api =
			// enabled when not unlocking
			self.args.arg_unlock.is_none() && self.args.arg_enable_signing_queue;

		let conf = WsConfiguration {
			enabled: self.ws_enabled(),
			interface: self.ws_interface(),
			port: self.args.arg_ports_shift + self.args.arg_ws_port,
			apis: self.args.arg_ws_apis.parse()?,
			hosts: self.ws_hosts(),
			origins: self.ws_origins(),
			signer_path: self.directories().signer.into(),
			support_token_api,
			max_connections: self.args.arg_ws_max_connections,
		};

		Ok(conf)
	}

	fn private_provider_config(&self) -> Result<(ProviderConfig, EncryptorConfig, bool), String> {
		let dirs = self.directories();
		let provider_conf = ProviderConfig {
			validator_accounts: to_addresses(&self.args.arg_private_validators)?,
			signer_account: self.args.arg_private_signer.clone().and_then(|account| to_address(Some(account)).ok()),
			logs_path: match self.args.flag_private_enabled {
				true => Some(dirs.base),
				false => None,
			},
			use_offchain_storage: self.args.flag_private_state_offchain,
		};

		let encryptor_conf = EncryptorConfig {
			base_url: self.args.arg_private_sstore_url.clone(),
			threshold: self.args.arg_private_sstore_threshold.unwrap_or(0),
			key_server_account: self.args.arg_private_account.clone().and_then(|account| to_address(Some(account)).ok()),
		};

		Ok((provider_conf, encryptor_conf, self.args.flag_private_enabled))
	}

	fn storage_writer_config(&self) -> Result<StorageWriterConfig, String> {
		let storage_writing: StorageWriting = self.args.arg_storage_writing.parse()?;
		let storage_writing_path = self.directories().storage_diffs;
		let storage_writer_conf = StorageWriterConfig{
			database: storage_writing.to_database(),
			enabled: !storage_writing.eq(&StorageWriting::Off),
			path: storage_writing_path.into(),
			watched_contracts: to_addresses(&self.args.arg_watched_contracts)?,
		};
		Ok(storage_writer_conf)
	}

	fn snapshot_config(&self) -> Result<SnapshotConfiguration, String> {
		let mut conf = SnapshotConfiguration::default();
		conf.no_periodic = self.args.flag_no_periodic_snapshot;
		if let Some(threads) = self.args.arg_snapshot_threads {
			if threads > 0 {
				conf.processing_threads = threads;
			}
		}

		Ok(conf)
	}

	fn network_settings(&self) -> Result<NetworkSettings, String> {
		let http_conf = self.http_config()?;
		let net_addresses = self.net_addresses()?;
		Ok(NetworkSettings {
			name: self.args.arg_identity.clone(),
			chain: format!("{}", self.chain()?),
			is_dev_chain: self.is_dev_chain()?,
			network_port: net_addresses.0.port(),
			rpc_enabled: http_conf.enabled,
			rpc_interface: http_conf.interface,
			rpc_port: http_conf.port,
		})
	}

	fn update_policy(&self) -> Result<UpdatePolicy, String> {
		Ok(UpdatePolicy {
			enable_downloading: !self.args.flag_no_download,
			require_consensus: !self.args.flag_no_consensus,
			filter: match self.args.arg_auto_update.as_ref() {
				"none" => UpdateFilter::None,
				"critical" => UpdateFilter::Critical,
				"all" => UpdateFilter::All,
				_ => return Err("Invalid value for `--auto-update`. See `--help` for more information.".into()),
			},
			track: match self.args.arg_release_track.as_ref() {
				"stable" => ReleaseTrack::Stable,
				"beta" => ReleaseTrack::Beta,
				"nightly" => ReleaseTrack::Nightly,
				"testing" => ReleaseTrack::Testing,
				"current" => ReleaseTrack::Unknown,
				_ => return Err("Invalid value for `--releases-track`. See `--help` for more information.".into()),
			},
			path: default_hypervisor_path(),
			max_size: 128 * 1024 * 1024,
			max_delay: self.args.arg_auto_update_delay as u64,
			frequency: self.args.arg_auto_update_check_frequency as u64,
		})
	}

	fn directories(&self) -> Directories {
		let local_path = default_local_path();
		let base_path = self.args.arg_base_path.as_ref().or_else(|| self.args.arg_datadir.as_ref()).map_or_else(|| default_data_path(), |s| s.clone());
		let data_path = replace_home("", &base_path);
		let is_using_base_path = self.args.arg_base_path.is_some();
		// If base_path is set and db_path is not we default to base path subdir instead of LOCAL.
		let base_db_path = if is_using_base_path && self.args.arg_db_path.is_none() {
			if self.args.flag_light {
				"$BASE/chains_light"
			} else {
				"$BASE/chains"
			}
		} else if self.args.flag_light {
			self.args.arg_db_path.as_ref().map_or(dir::CHAINS_PATH_LIGHT, |s| &s)
		} else {
			self.args.arg_db_path.as_ref().map_or(dir::CHAINS_PATH, |s| &s)
		};
		let cache_path = if is_using_base_path { "$BASE/cache" } else { dir::CACHE_PATH };

		let chosen_storage_diffs_path = if self.args.arg_storage_writing_path.is_none() {
			"$BASE/storage_diffs"
		} else {
			self.args.arg_storage_writing_path.as_ref().map_or(dir::STORAGE_DIFF_PATH, |s| &s)
		};
		let db_path = replace_home_and_local(&data_path, &local_path, &base_db_path);
		let cache_path = replace_home_and_local(&data_path, &local_path, cache_path);
		let keys_path = replace_home(&data_path, &self.args.arg_keys_path);
		let secretstore_path = replace_home(&data_path, &self.args.arg_secretstore_path);
		let ui_path = replace_home(&data_path, &self.args.arg_ui_path);
		let storage_diffs_path = replace_home(&data_path, chosen_storage_diffs_path);

		Directories {
			keys: keys_path,
			base: data_path,
			cache: cache_path,
			db: db_path,
			signer: ui_path,
			secretstore: secretstore_path,
			storage_diffs: storage_diffs_path,
		}
	}

	fn ipc_path(&self) -> String {
		if self.args.flag_geth {
			geth_ipc_path(self.args.flag_testnet)
		} else {
			parity_ipc_path(
				&self.directories().base,
				&self.args.arg_ipcpath.clone().unwrap_or(self.args.arg_ipc_path.clone()),
				self.args.arg_ports_shift,
			)
		}
	}

	fn interface(&self, interface: &str) -> String {
		if self.args.flag_unsafe_expose {
			return "0.0.0.0".into();
		}

		match interface {
			"all" => "0.0.0.0",
			"local" => "127.0.0.1",
			x => x,
		}.into()
	}

	fn rpc_interface(&self) -> String {
		let rpc_interface = self.args.arg_rpcaddr.clone().unwrap_or(self.args.arg_jsonrpc_interface.clone());
		self.interface(&rpc_interface)
	}

	fn ws_interface(&self) -> String {
		self.interface(&self.args.arg_ws_interface)
	}

	fn ipfs_interface(&self) -> String {
		self.interface(&self.args.arg_ipfs_api_interface)
	}

	fn secretstore_interface(&self) -> String {
		self.interface(&self.args.arg_secretstore_interface)
	}

	fn secretstore_http_interface(&self) -> String {
		self.interface(&self.args.arg_secretstore_http_interface)
	}

	fn secretstore_cors(&self) -> Option<Vec<String>> {
		Self::cors(self.args.arg_secretstore_http_cors.as_ref())
	}

	fn secretstore_self_secret(&self) -> Result<Option<NodeSecretKey>, String> {
		match self.args.arg_secretstore_secret {
			Some(ref s) if s.len() == 64 => Ok(Some(NodeSecretKey::Plain(s.parse()
				.map_err(|e| format!("Invalid secret store secret: {}. Error: {:?}", s, e))?))),
			#[cfg(feature = "accounts")]
			Some(ref s) if s.len() == 40 => Ok(Some(NodeSecretKey::KeyStore(s.parse()
				.map_err(|e| format!("Invalid secret store secret address: {}. Error: {:?}", s, e))?))),
			Some(_) => Err(format!("Invalid secret store secret. Must be either existing account address, or hex-encoded private key")),
			None => Ok(None),
		}
	}

	fn secretstore_admin_public(&self) -> Result<Option<Public>, String> {
		match self.args.arg_secretstore_admin_public.as_ref() {
			Some(admin_public) => Ok(Some(admin_public.parse().map_err(|e| format!("Invalid secret store admin public: {}", e))?)),
			None => Ok(None),
		}
	}

	fn secretstore_nodes(&self) -> Result<BTreeMap<Public, (String, u16)>, String> {
		let mut nodes = BTreeMap::new();
		for node in self.args.arg_secretstore_nodes.split(',').filter(|n| n != &"") {
			let public_and_addr: Vec<_> = node.split('@').collect();
			if public_and_addr.len() != 2 {
				return Err(format!("Invalid secret store node: {}", node));
			}

			let ip_and_port: Vec<_> = public_and_addr[1].split(':').collect();
			if ip_and_port.len() != 2 {
				return Err(format!("Invalid secret store node: {}", node));
			}

			let public = public_and_addr[0].parse()
				.map_err(|e| format!("Invalid public key in secret store node: {}. Error: {:?}", public_and_addr[0], e))?;
			let port = ip_and_port[1].parse()
				.map_err(|e| format!("Invalid port in secret store node: {}. Error: {:?}", ip_and_port[1], e))?;

			nodes.insert(public, (ip_and_port[0].into(), port));
		}

		Ok(nodes)
	}

	fn stratum_interface(&self) -> String {
		self.interface(&self.args.arg_stratum_interface)
	}

	fn rpc_enabled(&self) -> bool {
		!self.args.flag_jsonrpc_off && !self.args.flag_no_jsonrpc
	}

	fn ws_enabled(&self) -> bool {
		!self.args.flag_no_ws
	}

	fn secretstore_enabled(&self) -> bool {
		!self.args.flag_no_secretstore && cfg!(feature = "secretstore")
	}

	fn secretstore_http_enabled(&self) -> bool {
		!self.args.flag_no_secretstore_http && cfg!(feature = "secretstore")
	}

	fn secretstore_auto_migrate_enabled(&self) -> bool {
		!self.args.flag_no_secretstore_auto_migrate
	}

	fn secretstore_acl_check_contract_address(&self) -> Result<Option<SecretStoreContractAddress>, String> {
		into_secretstore_service_contract_address(self.args.arg_secretstore_acl_contract.as_ref())
	}

	fn secretstore_service_contract_address(&self) -> Result<Option<SecretStoreContractAddress>, String> {
		into_secretstore_service_contract_address(self.args.arg_secretstore_contract.as_ref())
	}

	fn secretstore_service_contract_srv_gen_address(&self) -> Result<Option<SecretStoreContractAddress>, String> {
		into_secretstore_service_contract_address(self.args.arg_secretstore_srv_gen_contract.as_ref())
	}

	fn secretstore_service_contract_srv_retr_address(&self) -> Result<Option<SecretStoreContractAddress>, String> {
		into_secretstore_service_contract_address(self.args.arg_secretstore_srv_retr_contract.as_ref())
	}

	fn secretstore_service_contract_doc_store_address(&self) -> Result<Option<SecretStoreContractAddress>, String> {
		into_secretstore_service_contract_address(self.args.arg_secretstore_doc_store_contract.as_ref())
	}

	fn secretstore_service_contract_doc_sretr_address(&self) -> Result<Option<SecretStoreContractAddress>, String> {
		into_secretstore_service_contract_address(self.args.arg_secretstore_doc_sretr_contract.as_ref())
	}

	fn secretstore_key_server_set_contract_address(&self) -> Result<Option<SecretStoreContractAddress>, String> {
		into_secretstore_service_contract_address(self.args.arg_secretstore_server_set_contract.as_ref())
	}

	fn verifier_settings(&self) -> VerifierSettings {
		let mut settings = VerifierSettings::default();
		settings.scale_verifiers = self.args.flag_scale_verifiers;
		if let Some(num_verifiers) = self.args.arg_num_verifiers {
			settings.num_verifiers = num_verifiers;
		}

		settings
	}
}

fn into_secretstore_service_contract_address(s: Option<&String>) -> Result<Option<SecretStoreContractAddress>, String> {
	match s.map(String::as_str) {
		None | Some("none") => Ok(None),
		Some("registry") => Ok(Some(SecretStoreContractAddress::Registry)),
		Some(a) => Ok(Some(SecretStoreContractAddress::Address(a.parse().map_err(|e| format!("{}", e))?))),
	}
}

#[cfg(test)]
mod tests {
	use std::io::Write;
	use std::fs::File;
	use std::str::FromStr;

	use tempdir::TempDir;
	use ethcore::miner::MinerOptions;
	use miner::pool::PrioritizationStrategy;
	use parity_rpc::NetworkSettings;
	use updater::{UpdatePolicy, UpdateFilter, ReleaseTrack};
	use types::ids::BlockId;
	use types::data_format::DataFormat;
	use account::{AccountCmd, NewAccount, ImportAccounts, ListAccounts};
	use blockchain::{BlockchainCmd, ImportBlockchain, ExportBlockchain, ExportState};
	use cli::Args;
	use dir::{Directories, default_hypervisor_path};
	use helpers::{default_network_config};
	use params::SpecType;
	use presale::ImportWallet;
	use rpc::WsConfiguration;
	use rpc_apis::ApiSet;
	use run::RunCmd;

	use network::{AllowIP, IpFilter};

	extern crate ipnetwork;
	use self::ipnetwork::IpNetwork;

	use super::*;

	#[derive(Debug, PartialEq)]
	struct TestPasswordReader(&'static str);

	fn parse(args: &[&str]) -> Configuration {
		Configuration {
			args: Args::parse_without_config(args).unwrap(),
		}
	}

	#[test]
	fn test_command_version() {
		let args = vec!["parity", "--version"];
		let conf = parse(&args);
		assert_eq!(conf.into_command().unwrap().cmd, Cmd::Version);
	}

	#[test]
	fn test_command_account_new() {
		let args = vec!["parity", "account", "new"];
		let conf = parse(&args);
		assert_eq!(conf.into_command().unwrap().cmd, Cmd::Account(AccountCmd::New(NewAccount {
			iterations: 10240,
			path: Directories::default().keys,
			password_file: None,
			spec: SpecType::default(),
		})));
	}

	#[test]
	fn test_command_account_list() {
		let args = vec!["parity", "account", "list"];
		let conf = parse(&args);
		assert_eq!(conf.into_command().unwrap().cmd, Cmd::Account(
			AccountCmd::List(ListAccounts {
				path: Directories::default().keys,
				spec: SpecType::default(),
			})
		));
	}

	#[test]
	fn test_command_account_import() {
		let args = vec!["parity", "account", "import", "my_dir", "another_dir"];
		let conf = parse(&args);
		assert_eq!(conf.into_command().unwrap().cmd, Cmd::Account(AccountCmd::Import(ImportAccounts {
			from: vec!["my_dir".into(), "another_dir".into()],
			to: Directories::default().keys,
			spec: SpecType::default(),
		})));
	}

	#[test]
	fn test_command_wallet_import() {
		let args = vec!["parity", "wallet", "import", "my_wallet.json", "--password", "pwd"];
		let conf = parse(&args);
		assert_eq!(conf.into_command().unwrap().cmd, Cmd::ImportPresaleWallet(ImportWallet {
			iterations: 10240,
			path: Directories::default().keys,
			wallet_path: "my_wallet.json".into(),
			password_file: Some("pwd".into()),
			spec: SpecType::default(),
		}));
	}

	#[test]
	fn test_command_blockchain_import() {
		let args = vec!["parity", "import", "blockchain.json"];
		let conf = parse(&args);
		assert_eq!(conf.into_command().unwrap().cmd, Cmd::Blockchain(BlockchainCmd::Import(ImportBlockchain {
			spec: Default::default(),
			cache_config: Default::default(),
			dirs: Default::default(),
			file_path: Some("blockchain.json".into()),
			format: Default::default(),
			pruning: Default::default(),
			pruning_history: 64,
			pruning_memory: 32,
			storage_writer_config: Default::default(),
			compaction: Default::default(),
			tracing: Default::default(),
			fat_db: Default::default(),
			check_seal: true,
			with_color: !cfg!(windows),
			verifier_settings: Default::default(),
			light: false,
			max_round_blocks_to_import: 12,
		})));
	}

	#[test]
	fn test_command_blockchain_export() {
		let args = vec!["parity", "export", "blocks", "blockchain.json"];
		let conf = parse(&args);
		assert_eq!(conf.into_command().unwrap().cmd, Cmd::Blockchain(BlockchainCmd::Export(ExportBlockchain {
			spec: Default::default(),
			cache_config: Default::default(),
			dirs: Default::default(),
			file_path: Some("blockchain.json".into()),
			pruning: Default::default(),
			pruning_history: 64,
			pruning_memory: 32,
			storage_writer_config: Default::default(),
			format: Default::default(),
			compaction: Default::default(),
			tracing: Default::default(),
			fat_db: Default::default(),
			from_block: BlockId::Number(1),
			to_block: BlockId::Latest,
			check_seal: true,
			max_round_blocks_to_import: 12,
		})));
	}

	#[test]
	fn test_command_state_export() {
		let args = vec!["parity", "export", "state", "state.json"];
		let conf = parse(&args);
		assert_eq!(conf.into_command().unwrap().cmd, Cmd::Blockchain(BlockchainCmd::ExportState(ExportState {
			spec: Default::default(),
			cache_config: Default::default(),
			dirs: Default::default(),
			file_path: Some("state.json".into()),
			pruning: Default::default(),
			pruning_history: 64,
			pruning_memory: 32,
			storage_writer_config: Default::default(),
			format: Default::default(),
			compaction: Default::default(),
			tracing: Default::default(),
			fat_db: Default::default(),
			at: BlockId::Latest,
			storage: true,
			code: true,
			min_balance: None,
			max_balance: None,
			max_round_blocks_to_import: 12,
		})));
	}

	#[test]
	fn test_command_blockchain_export_with_custom_format() {
		let args = vec!["parity", "export", "blocks", "--format", "hex", "blockchain.json"];
		let conf = parse(&args);
		assert_eq!(conf.into_command().unwrap().cmd, Cmd::Blockchain(BlockchainCmd::Export(ExportBlockchain {
			spec: Default::default(),
			cache_config: Default::default(),
			dirs: Default::default(),
			file_path: Some("blockchain.json".into()),
			pruning: Default::default(),
			pruning_history: 64,
			pruning_memory: 32,
			storage_writer_config: Default::default(),
			format: Some(DataFormat::Hex),
			compaction: Default::default(),
			tracing: Default::default(),
			fat_db: Default::default(),
			from_block: BlockId::Number(1),
			to_block: BlockId::Latest,
			check_seal: true,
			max_round_blocks_to_import: 12,
		})));
	}

	#[test]
	fn test_command_signer_new_token() {
		let args = vec!["parity", "signer", "new-token"];
		let conf = parse(&args);
		let expected = Directories::default().signer;
		assert_eq!(conf.into_command().unwrap().cmd, Cmd::SignerToken(WsConfiguration {
			enabled: true,
			interface: "127.0.0.1".into(),
			port: 8546,
			apis: ApiSet::UnsafeContext,
			origins: Some(vec!["parity://*".into(),"chrome-extension://*".into(), "moz-extension://*".into()]),
			hosts: Some(vec![]),
			signer_path: expected.into(),
			support_token_api: false,
			max_connections: 100,
		}, LogConfig {
			color: !cfg!(windows),
			mode: None,
			file: None,
		} ));
	}

	#[test]
	fn test_ws_max_connections() {
		let args = vec!["parity", "--ws-max-connections", "1"];
		let conf = parse(&args);

		assert_eq!(conf.ws_config().unwrap(), WsConfiguration {
			max_connections: 1,
			..Default::default()
		});
	}

	#[test]
	fn test_run_cmd() {
		let args = vec!["parity"];
		let conf = parse(&args);
		let mut expected = RunCmd {
			allow_missing_blocks: false,
			cache_config: Default::default(),
			dirs: Default::default(),
			spec: Default::default(),
			pruning: Default::default(),
			pruning_history: 64,
			pruning_memory: 32,
			storage_writer_config: Default::default(),
			daemon: None,
			logger_config: Default::default(),
			miner_options: Default::default(),
			gas_price_percentile: 50,
			poll_lifetime: 60,
			ws_conf: Default::default(),
			http_conf: Default::default(),
			ipc_conf: Default::default(),
			net_conf: default_network_config(),
			network_id: None,
			warp_sync: true,
			warp_barrier: None,
			acc_conf: Default::default(),
			gas_pricer_conf: Default::default(),
			miner_extras: Default::default(),
			update_policy: UpdatePolicy {
				enable_downloading: true,
				require_consensus: true,
				filter: UpdateFilter::Critical,
				track: ReleaseTrack::Unknown,
				path: default_hypervisor_path(),
				max_size: 128 * 1024 * 1024,
				max_delay: 100,
				frequency: 20,
			},
			mode: Default::default(),
			tracing: Default::default(),
			compaction: Default::default(),
			geth_compatibility: false,
			experimental_rpcs: false,
			net_settings: Default::default(),
			ipfs_conf: Default::default(),
			secretstore_conf: Default::default(),
			private_provider_conf: Default::default(),
			private_encryptor_conf: Default::default(),
			private_tx_enabled: false,
			name: "".into(),
			custom_bootnodes: false,
			fat_db: Default::default(),
			snapshot_conf: Default::default(),
			stratum: None,
			check_seal: true,
			download_old_blocks: true,
			verifier_settings: Default::default(),
			serve_light: true,
			light: false,
			no_hardcoded_sync: false,
			no_persistent_txqueue: false,
			max_round_blocks_to_import: 12,
			on_demand_response_time_window: None,
			on_demand_request_backoff_start: None,
			on_demand_request_backoff_max: None,
			on_demand_request_backoff_rounds_max: None,
			on_demand_request_consecutive_failures: None,
		};
		expected.secretstore_conf.enabled = cfg!(feature = "secretstore");
		expected.secretstore_conf.http_enabled = cfg!(feature = "secretstore");
		assert_eq!(conf.into_command().unwrap().cmd, Cmd::Run(expected));
	}

	#[test]
	fn should_parse_mining_options() {
		// given
		let mut mining_options = MinerOptions::default();

		// when
		let conf0 = parse(&["parity"]);
		let conf2 = parse(&["parity", "--tx-queue-strategy", "gas_price"]);

		// then
		assert_eq!(conf0.miner_options().unwrap(), mining_options);
		mining_options.tx_queue_strategy = PrioritizationStrategy::GasPriceOnly;
		assert_eq!(conf2.miner_options().unwrap(), mining_options);
	}

	#[test]
	fn should_fail_on_force_reseal_and_reseal_min_period() {
		let conf = parse(&["parity", "--chain", "dev", "--force-sealing", "--reseal-min-period", "0"]);

		assert!(conf.miner_options().is_err());
	}

	#[test]
	fn should_parse_updater_options() {
		// when
		let conf0 = parse(&["parity", "--release-track=testing"]);
		let conf1 = parse(&["parity", "--auto-update", "all", "--no-consensus", "--auto-update-delay", "300"]);
		let conf2 = parse(&["parity", "--no-download", "--auto-update=all", "--release-track=beta", "--auto-update-delay=300", "--auto-update-check-frequency=100"]);
		let conf3 = parse(&["parity", "--auto-update=xxx"]);

		// then
		assert_eq!(conf0.update_policy().unwrap(), UpdatePolicy {
			enable_downloading: true,
			require_consensus: true,
			filter: UpdateFilter::Critical,
			track: ReleaseTrack::Testing,
			path: default_hypervisor_path(),
			max_size: 128 * 1024 * 1024,
			max_delay: 100,
			frequency: 20,
		});
		assert_eq!(conf1.update_policy().unwrap(), UpdatePolicy {
			enable_downloading: true,
			require_consensus: false,
			filter: UpdateFilter::All,
			track: ReleaseTrack::Unknown,
			path: default_hypervisor_path(),
			max_size: 128 * 1024 * 1024,
			max_delay: 300,
			frequency: 20,
		});
		assert_eq!(conf2.update_policy().unwrap(), UpdatePolicy {
			enable_downloading: false,
			require_consensus: true,
			filter: UpdateFilter::All,
			track: ReleaseTrack::Beta,
			path: default_hypervisor_path(),
			max_size: 128 * 1024 * 1024,
			max_delay: 300,
			frequency: 100,
		});
		assert!(conf3.update_policy().is_err());
	}

	#[test]
	fn should_parse_network_settings() {
		// given

		// when
		let conf = parse(&["parity", "--testnet", "--identity", "testname"]);

		// then
		assert_eq!(conf.network_settings(), Ok(NetworkSettings {
			name: "testname".to_owned(),
			chain: "goerli".to_owned(),
			is_dev_chain: false,
			network_port: 30303,
			rpc_enabled: true,
			rpc_interface: "127.0.0.1".to_owned(),
			rpc_port: 8545,
		}));
	}

	#[test]
	fn should_parse_rpc_settings_with_geth_compatiblity() {
		// given
		fn assert(conf: Configuration) {
			let net = conf.network_settings().unwrap();
			assert_eq!(net.rpc_enabled, true);
			assert_eq!(net.rpc_interface, "0.0.0.0".to_owned());
			assert_eq!(net.rpc_port, 8000);
			assert_eq!(conf.rpc_cors(), None);
			assert_eq!(conf.rpc_apis(), "web3,eth".to_owned());
		}

		// when
		let conf1 = parse(&["parity", "-j",
						 "--jsonrpc-port", "8000",
						 "--jsonrpc-interface", "all",
						 "--jsonrpc-cors", "*",
						 "--jsonrpc-apis", "web3,eth"
						 ]);
		let conf2 = parse(&["parity", "--rpc",
							"--rpcport", "8000",
							"--rpcaddr", "all",
							"--rpccorsdomain", "*",
							"--rpcapi", "web3,eth"
							]);

		// then
		assert(conf1);
		assert(conf2);
	}

	#[test]
	fn should_parse_rpc_hosts() {
		// given

		// when
		let conf0 = parse(&["parity"]);
		let conf1 = parse(&["parity", "--jsonrpc-hosts", "none"]);
		let conf2 = parse(&["parity", "--jsonrpc-hosts", "all"]);
		let conf3 = parse(&["parity", "--jsonrpc-hosts", "parity.io,something.io"]);

		// then
		assert_eq!(conf0.rpc_hosts(), Some(Vec::new()));
		assert_eq!(conf1.rpc_hosts(), Some(Vec::new()));
		assert_eq!(conf2.rpc_hosts(), None);
		assert_eq!(conf3.rpc_hosts(), Some(vec!["parity.io".into(), "something.io".into()]));
	}

	#[test]
	fn ensures_sane_http_settings() {
		// given incorrect settings
		let conf = parse(&["parity",
			"--jsonrpc-server-threads=0",
			"--jsonrpc-max-payload=0",
		]);

		// then things are adjusted to Just Work.
		let http_conf = conf.http_config().unwrap();
		assert_eq!(http_conf.server_threads, 1);
		assert_eq!(http_conf.max_payload, 1);
	}

	#[test]
	fn jsonrpc_threading_defaults() {
		let conf = parse(&["parity"]);
		let http_conf = conf.http_config().unwrap();
		assert_eq!(http_conf.server_threads, 4);
		assert_eq!(http_conf.max_payload, 5);
	}

	#[test]
	fn should_parse_ipfs_hosts() {
		// given

		// when
		let conf0 = parse(&["parity"]);
		let conf1 = parse(&["parity", "--ipfs-api-hosts", "none"]);
		let conf2 = parse(&["parity", "--ipfs-api-hosts", "all"]);
		let conf3 = parse(&["parity", "--ipfs-api-hosts", "parity.io,something.io"]);

		// then
		assert_eq!(conf0.ipfs_hosts(), Some(Vec::new()));
		assert_eq!(conf1.ipfs_hosts(), Some(Vec::new()));
		assert_eq!(conf2.ipfs_hosts(), None);
		assert_eq!(conf3.ipfs_hosts(), Some(vec!["parity.io".into(), "something.io".into()]));
	}

	#[test]
	fn should_parse_ipfs_cors() {
		// given

		// when
		let conf0 = parse(&["parity"]);
		let conf1 = parse(&["parity", "--ipfs-api-cors", "*"]);
		let conf2 = parse(&["parity", "--ipfs-api-cors", "http://parity.io,http://something.io"]);

		// then
		assert_eq!(conf0.ipfs_cors(), Some(vec![]));
		assert_eq!(conf1.ipfs_cors(), None);
		assert_eq!(conf2.ipfs_cors(), Some(vec!["http://parity.io".into(),"http://something.io".into()]));
	}

	#[test]
	fn should_parse_ui_configuration() {
		// given

		// when
		let conf0 = parse(&["parity", "--ui-path=signer"]);
		let conf1 = parse(&["parity", "--ui-path=signer", "--ui-no-validation"]);
		let conf2 = parse(&["parity", "--ui-path=signer", "--ui-port", "3123"]);
		let conf3 = parse(&["parity", "--ui-path=signer", "--ui-interface", "test"]);
		let conf4 = parse(&["parity", "--ui-path=signer", "--force-ui"]);

		// then
		assert_eq!(conf0.directories().signer, "signer".to_owned());

		assert!(conf1.ws_config().unwrap().hosts.is_some());
		assert_eq!(conf1.ws_config().unwrap().origins, Some(vec!["parity://*".into(), "chrome-extension://*".into(), "moz-extension://*".into()]));
		assert_eq!(conf1.directories().signer, "signer".to_owned());

		assert!(conf2.ws_config().unwrap().hosts.is_some());
		assert_eq!(conf2.directories().signer, "signer".to_owned());

		assert!(conf3.ws_config().unwrap().hosts.is_some());
		assert_eq!(conf3.directories().signer, "signer".to_owned());

		assert!(conf4.ws_config().unwrap().hosts.is_some());
		assert_eq!(conf4.directories().signer, "signer".to_owned());
	}

	#[test]
	fn should_not_bail_on_empty_line_in_reserved_peers() {
		let tempdir = TempDir::new("").unwrap();
		let filename = tempdir.path().join("peers");
		File::create(&filename).unwrap().write_all(b"  \n\t\n").unwrap();
		let args = vec!["parity", "--reserved-peers", filename.to_str().unwrap()];
		let conf = Configuration::parse_cli(&args).unwrap();
		assert!(conf.init_reserved_nodes().is_ok());
	}

	#[test]
	fn should_ignore_comments_in_reserved_peers() {
		let tempdir = TempDir::new("").unwrap();
		let filename = tempdir.path().join("peers_comments");
		File::create(&filename).unwrap().write_all(b"# Sample comment\nenode://6f8a80d14311c39f35f516fa664deaaaa13e85b2f7493f37f6144d86991ec012937307647bd3b9a82abe2974e1407241d54947bbb39763a4cac9f77166ad92a0@172.0.0.1:30303\n").unwrap();
		let args = vec!["parity", "--reserved-peers", filename.to_str().unwrap()];
		let conf = Configuration::parse_cli(&args).unwrap();
		let reserved_nodes = conf.init_reserved_nodes();
		assert!(reserved_nodes.is_ok());
		assert_eq!(reserved_nodes.unwrap().len(), 1);
	}

	#[test]
	fn test_dev_preset() {
		let args = vec!["parity", "--config", "dev"];
		let conf = Configuration::parse_cli(&args).unwrap();
		match conf.into_command().unwrap().cmd {
			Cmd::Run(c) => {
				assert_eq!(c.net_settings.chain, "dev");
				assert_eq!(c.gas_pricer_conf, GasPricerConfig::Fixed(0.into()));
				assert_eq!(c.miner_options.reseal_min_period, Duration::from_millis(0));
			},
			_ => panic!("Should be Cmd::Run"),
		}
	}

	#[test]
	fn test_mining_preset() {
		let args = vec!["parity", "--config", "mining"];
		let conf = Configuration::parse_cli(&args).unwrap();
		match conf.into_command().unwrap().cmd {
			Cmd::Run(c) => {
				assert_eq!(c.net_conf.min_peers, 50);
				assert_eq!(c.net_conf.max_peers, 100);
				assert_eq!(c.ipc_conf.enabled, false);
				assert_eq!(c.miner_options.force_sealing, true);
				assert_eq!(c.miner_options.reseal_on_external_tx, true);
				assert_eq!(c.miner_options.reseal_on_own_tx, true);
				assert_eq!(c.miner_options.reseal_min_period, Duration::from_millis(4000));
				assert_eq!(c.miner_options.pool_limits.max_count, 8192);
				assert_eq!(c.cache_config, CacheConfig::new_with_total_cache_size(1024));
				assert_eq!(c.logger_config.mode.unwrap(), "miner=trace,own_tx=trace");
			},
			_ => panic!("Should be Cmd::Run"),
		}
	}

	#[test]
	fn test_non_standard_ports_preset() {
		let args = vec!["parity", "--config", "non-standard-ports"];
		let conf = Configuration::parse_cli(&args).unwrap();
		match conf.into_command().unwrap().cmd {
			Cmd::Run(c) => {
				assert_eq!(c.net_settings.network_port, 30305);
				assert_eq!(c.net_settings.rpc_port, 8645);
			},
			_ => panic!("Should be Cmd::Run"),
		}
	}

	#[test]
	fn test_insecure_preset() {
		let args = vec!["parity", "--config", "insecure"];
		let conf = Configuration::parse_cli(&args).unwrap();
		match conf.into_command().unwrap().cmd {
			Cmd::Run(c) => {
				assert_eq!(c.update_policy.require_consensus, false);
				assert_eq!(c.net_settings.rpc_interface, "0.0.0.0");
				match c.http_conf.apis {
					ApiSet::List(set) => assert_eq!(set, ApiSet::All.list_apis()),
					_ => panic!("Incorrect rpc apis"),
				}
				// "web3,eth,net,personal,parity,parity_set,traces,rpc,parity_accounts");
				assert_eq!(c.http_conf.hosts, None);
				assert_eq!(c.ipfs_conf.hosts, None);
			},
			_ => panic!("Should be Cmd::Run"),
		}
	}

	#[test]
	fn test_dev_insecure_preset() {
		let args = vec!["parity", "--config", "dev-insecure"];
		let conf = Configuration::parse_cli(&args).unwrap();
		match conf.into_command().unwrap().cmd {
			Cmd::Run(c) => {
				assert_eq!(c.net_settings.chain, "dev");
				assert_eq!(c.gas_pricer_conf, GasPricerConfig::Fixed(0.into()));
				assert_eq!(c.miner_options.reseal_min_period, Duration::from_millis(0));
				assert_eq!(c.update_policy.require_consensus, false);
				assert_eq!(c.net_settings.rpc_interface, "0.0.0.0");
				match c.http_conf.apis {
					ApiSet::List(set) => assert_eq!(set, ApiSet::All.list_apis()),
					_ => panic!("Incorrect rpc apis"),
				}
				// "web3,eth,net,personal,parity,parity_set,traces,rpc,parity_accounts");
				assert_eq!(c.http_conf.hosts, None);
				assert_eq!(c.ipfs_conf.hosts, None);
			},
			_ => panic!("Should be Cmd::Run"),
		}
	}

	#[test]
	fn test_override_preset() {
		let args = vec!["parity", "--config", "mining", "--min-peers=99"];
		let conf = Configuration::parse_cli(&args).unwrap();
		match conf.into_command().unwrap().cmd {
			Cmd::Run(c) => {
				assert_eq!(c.net_conf.min_peers, 99);
			},
			_ => panic!("Should be Cmd::Run"),
		}
	}

	#[test]
	fn test_identity_arg() {
		let args = vec!["parity", "--identity", "Somebody"];
		let conf = Configuration::parse_cli(&args).unwrap();
		match conf.into_command().unwrap().cmd {
			Cmd::Run(c) => {
				assert_eq!(c.name, "Somebody");
				assert!(c.net_conf.client_version.starts_with("Parity-Ethereum/Somebody/"));
			}
			_ => panic!("Should be Cmd::Run"),
		}
	}

	#[test]
	fn should_apply_ports_shift() {
		// given

		// when
		let conf0 = parse(&["parity", "--ports-shift", "1", "--stratum"]);
		let conf1 = parse(&["parity", "--ports-shift", "1", "--jsonrpc-port", "8544"]);

		// then
		assert_eq!(conf0.net_addresses().unwrap().0.port(), 30304);
		assert_eq!(conf0.network_settings().unwrap().network_port, 30304);
		assert_eq!(conf0.network_settings().unwrap().rpc_port, 8546);
		assert_eq!(conf0.http_config().unwrap().port, 8546);
		assert_eq!(conf0.ws_config().unwrap().port, 8547);
		assert_eq!(conf0.secretstore_config().unwrap().port, 8084);
		assert_eq!(conf0.secretstore_config().unwrap().http_port, 8083);
		assert_eq!(conf0.ipfs_config().port, 5002);
		assert_eq!(conf0.stratum_options().unwrap().unwrap().port, 8009);

		assert_eq!(conf1.net_addresses().unwrap().0.port(), 30304);
		assert_eq!(conf1.network_settings().unwrap().network_port, 30304);
		assert_eq!(conf1.network_settings().unwrap().rpc_port, 8545);
		assert_eq!(conf1.http_config().unwrap().port, 8545);
		assert_eq!(conf1.ws_config().unwrap().port, 8547);
		assert_eq!(conf1.secretstore_config().unwrap().port, 8084);
		assert_eq!(conf1.secretstore_config().unwrap().http_port, 8083);
		assert_eq!(conf1.ipfs_config().port, 5002);
	}

	#[test]
	fn should_resolve_external_nat_hosts() {
		// Ip works
		let conf = parse(&["parity", "--nat", "extip:1.1.1.1"]);
		assert_eq!(conf.net_addresses().unwrap().1.unwrap().ip().to_string(), "1.1.1.1");
		assert_eq!(conf.net_addresses().unwrap().1.unwrap().port(), 30303);

		// Ip with port works, port is discarded
		let conf = parse(&["parity", "--nat", "extip:192.168.1.1:123"]);
		assert_eq!(conf.net_addresses().unwrap().1.unwrap().ip().to_string(), "192.168.1.1");
		assert_eq!(conf.net_addresses().unwrap().1.unwrap().port(), 30303);

		// Hostname works
		let conf = parse(&["parity", "--nat", "extip:ethereum.org"]);
		assert!(conf.net_addresses().unwrap().1.is_some());
		assert_eq!(conf.net_addresses().unwrap().1.unwrap().port(), 30303);

		// Hostname works, garbage at the end is discarded
		let conf = parse(&["parity", "--nat", "extip:ethereum.org:whatever bla bla 123"]);
		assert!(conf.net_addresses().unwrap().1.is_some());
		assert_eq!(conf.net_addresses().unwrap().1.unwrap().port(), 30303);

		// Garbage is error
		let conf = parse(&["parity", "--nat", "extip:blabla"]);
		assert!(conf.net_addresses().is_err());
	}

	#[test]
	fn should_expose_all_servers() {
		// given

		// when
		let conf0 = parse(&["parity", "--unsafe-expose"]);

		// then
		assert_eq!(&conf0.network_settings().unwrap().rpc_interface, "0.0.0.0");
		assert_eq!(&conf0.http_config().unwrap().interface, "0.0.0.0");
		assert_eq!(conf0.http_config().unwrap().hosts, None);
		assert_eq!(&conf0.ws_config().unwrap().interface, "0.0.0.0");
		assert_eq!(conf0.ws_config().unwrap().hosts, None);
		assert_eq!(conf0.ws_config().unwrap().origins, None);
		assert_eq!(&conf0.secretstore_config().unwrap().interface, "0.0.0.0");
		assert_eq!(&conf0.secretstore_config().unwrap().http_interface, "0.0.0.0");
		assert_eq!(&conf0.ipfs_config().interface, "0.0.0.0");
		assert_eq!(conf0.ipfs_config().hosts, None);
	}

	#[test]
	fn allow_ips() {
		let all = parse(&["parity", "--allow-ips", "all"]);
		let private = parse(&["parity", "--allow-ips", "private"]);
		let block_custom = parse(&["parity", "--allow-ips", "-10.0.0.0/8"]);
		let combo = parse(&["parity", "--allow-ips", "public 10.0.0.0/8 -1.0.0.0/8"]);
		let ipv6_custom_public = parse(&["parity", "--allow-ips", "public fc00::/7"]);
		let ipv6_custom_private = parse(&["parity", "--allow-ips", "private -fc00::/7"]);

		assert_eq!(all.ip_filter().unwrap(), IpFilter {
			predefined: AllowIP::All,
			custom_allow: vec![],
			custom_block: vec![],
		});

		assert_eq!(private.ip_filter().unwrap(), IpFilter {
			predefined: AllowIP::Private,
			custom_allow: vec![],
			custom_block: vec![],
		});

		assert_eq!(block_custom.ip_filter().unwrap(), IpFilter {
			predefined: AllowIP::All,
			custom_allow: vec![],
			custom_block: vec![IpNetwork::from_str("10.0.0.0/8").unwrap()],
		});

		assert_eq!(combo.ip_filter().unwrap(), IpFilter {
			predefined: AllowIP::Public,
			custom_allow: vec![IpNetwork::from_str("10.0.0.0/8").unwrap()],
			custom_block: vec![IpNetwork::from_str("1.0.0.0/8").unwrap()],
		});

		assert_eq!(ipv6_custom_public.ip_filter().unwrap(), IpFilter {
			predefined: AllowIP::Public,
			custom_allow: vec![IpNetwork::from_str("fc00::/7").unwrap()],
			custom_block: vec![],
		});

		assert_eq!(ipv6_custom_private.ip_filter().unwrap(), IpFilter {
			predefined: AllowIP::Private,
			custom_allow: vec![],
			custom_block: vec![IpNetwork::from_str("fc00::/7").unwrap()],
		});
	}

	#[test]
	fn should_use_correct_cache_path_if_base_is_set() {
		use std::path;

		let std = parse(&["parity"]);
		let base = parse(&["parity", "--base-path", "/test"]);

		let base_path = ::dir::default_data_path();
		let local_path = ::dir::default_local_path();
		assert_eq!(std.directories().cache, dir::helpers::replace_home_and_local(&base_path, &local_path, ::dir::CACHE_PATH));
		assert_eq!(path::Path::new(&base.directories().cache), path::Path::new("/test/cache"));
	}

	#[test]
	fn should_respect_only_max_peers_and_default() {
		let args = vec!["parity", "--max-peers=50"];
		let conf = Configuration::parse_cli(&args).unwrap();
		match conf.into_command().unwrap().cmd {
			Cmd::Run(c) => {
				assert_eq!(c.net_conf.min_peers, 25);
				assert_eq!(c.net_conf.max_peers, 50);
			},
			_ => panic!("Should be Cmd::Run"),
		}
	}

	#[test]
	fn should_respect_only_max_peers_less_than_default() {
		let args = vec!["parity", "--max-peers=5"];
		let conf = Configuration::parse_cli(&args).unwrap();
		match conf.into_command().unwrap().cmd {
			Cmd::Run(c) => {
				assert_eq!(c.net_conf.min_peers, 5);
				assert_eq!(c.net_conf.max_peers, 5);
			},
			_ => panic!("Should be Cmd::Run"),
		}
	}

	#[test]
	fn should_respect_only_min_peers_and_default() {
		let args = vec!["parity", "--min-peers=5"];
		let conf = Configuration::parse_cli(&args).unwrap();
		match conf.into_command().unwrap().cmd {
			Cmd::Run(c) => {
				assert_eq!(c.net_conf.min_peers, 5);
				assert_eq!(c.net_conf.max_peers, 50);
			},
			_ => panic!("Should be Cmd::Run"),
		}
	}

	#[test]
	fn should_respect_only_min_peers_and_greater_than_default() {
		let args = vec!["parity", "--min-peers=500"];
		let conf = Configuration::parse_cli(&args).unwrap();
		match conf.into_command().unwrap().cmd {
			Cmd::Run(c) => {
				assert_eq!(c.net_conf.min_peers, 500);
				assert_eq!(c.net_conf.max_peers, 500);
			},
			_ => panic!("Should be Cmd::Run"),
		}
	}

	#[test]
	fn should_parse_secretstore_cors() {
		// given

		// when
		let conf0 = parse(&["parity"]);
		let conf1 = parse(&["parity", "--secretstore-http-cors", "*"]);
		let conf2 = parse(&["parity", "--secretstore-http-cors", "http://parity.io,http://something.io"]);

		// then
		assert_eq!(conf0.secretstore_cors(), Some(vec![]));
		assert_eq!(conf1.secretstore_cors(), None);
		assert_eq!(conf2.secretstore_cors(), Some(vec!["http://parity.io".into(),"http://something.io".into()]));
	}
}<|MERGE_RESOLUTION|>--- conflicted
+++ resolved
@@ -53,12 +53,8 @@
 use presale::ImportWallet;
 use account::{AccountCmd, NewAccount, ListAccounts, ImportAccounts, ImportFromGethAccounts};
 use snapshot_cmd::{self, SnapshotCommand};
-<<<<<<< HEAD
-use network::{IpFilter};
+use network::{IpFilter, NatType};
 use storage_writer::StorageWriterConfig;
-=======
-use network::{IpFilter, NatType};
->>>>>>> 5bd6b208
 
 const DEFAULT_MAX_PEERS: u16 = 50;
 const DEFAULT_MIN_PEERS: u16 = 25;
@@ -382,12 +378,8 @@
 				pruning,
 				pruning_history,
 				pruning_memory: self.args.arg_pruning_memory,
-<<<<<<< HEAD
 				storage_writer_config: storage_writer_config,
 				daemon: daemon,
-=======
-				daemon,
->>>>>>> 5bd6b208
 				logger_config: logger_config.clone(),
 				miner_options: self.miner_options()?,
 				gas_price_percentile: self.args.arg_gas_price_percentile,
