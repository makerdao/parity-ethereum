--- conflicted
+++ resolved
@@ -144,17 +144,12 @@
 		let ipfs_conf = self.ipfs_config();
 		let secretstore_conf = self.secretstore_config()?;
 		let format = self.format()?;
-<<<<<<< HEAD
 		let storage_writer_config = self.storage_writer_config()?;
-		let keys_iterations = NonZeroU32::new(self.args.arg_keys_iterations)
-			.ok_or_else(|| "--keys-iterations must be non-zero")?;
-=======
 
 		let key_iterations = self.args.arg_keys_iterations;
 		if key_iterations == 0 {
 			return Err("--key-iterations must be non-zero".into());
 		}
->>>>>>> 2d693be7
 
 		let cmd = if self.args.flag_version {
 			Cmd::Version
