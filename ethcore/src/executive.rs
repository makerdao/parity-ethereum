// Copyright 2015, 2016 Ethcore (UK) Ltd.
// This file is part of Parity.

// Parity is free software: you can redistribute it and/or modify
// it under the terms of the GNU General Public License as published by
// the Free Software Foundation, either version 3 of the License, or
// (at your option) any later version.

// Parity is distributed in the hope that it will be useful,
// but WITHOUT ANY WARRANTY; without even the implied warranty of
// MERCHANTABILITY or FITNESS FOR A PARTICULAR PURPOSE.  See the
// GNU General Public License for more details.

// You should have received a copy of the GNU General Public License
// along with Parity.  If not, see <http://www.gnu.org/licenses/>.

//! Transaction Execution environment.
use util::*;
use action_params::{ActionParams, ActionValue};
use state::{State, Substate};
use engines::Engine;
use types::executed::CallType;
use env_info::EnvInfo;
use error::ExecutionError;
use evm::{self, Ext, Factory, Finalize};
use externalities::*;
use trace::{FlatTrace, Tracer, NoopTracer, ExecutiveTracer, VMTrace, VMTracer, ExecutiveVMTracer, NoopVMTracer};
use transaction::{Action, SignedTransaction};
use crossbeam;
pub use types::executed::{Executed, ExecutionResult};

/// Roughly estimate what stack size each level of evm depth will use
/// TODO [todr] We probably need some more sophisticated calculations here (limit on my machine 132)
/// Maybe something like here: `https://github.com/ethereum/libethereum/blob/4db169b8504f2b87f7d5a481819cfb959fc65f6c/libethereum/ExtVM.cpp`
const STACK_SIZE_PER_DEPTH: usize = 24*1024;

/// Returns new address created from address and given nonce.
pub fn contract_address(address: &Address, nonce: &U256) -> Address {
	use rlp::{RlpStream, Stream};

	let mut stream = RlpStream::new_list(2);
	stream.append(address);
	stream.append(nonce);
	From::from(stream.out().sha3())
}

/// Transaction execution options.
#[derive(Default)]
pub struct TransactOptions {
	/// Enable call tracing.
	pub tracing: bool,
	/// Enable VM tracing.
	pub vm_tracing: bool,
	/// Check transaction nonce before execution.
	pub check_nonce: bool,
}

/// Transaction executor.
pub struct Executive<'a> {
	state: &'a mut State,
	info: &'a EnvInfo,
	engine: &'a Engine,
	vm_factory: &'a Factory,
	depth: usize,
}

impl<'a> Executive<'a> {
	/// Basic constructor.
	pub fn new(state: &'a mut State, info: &'a EnvInfo, engine: &'a Engine, vm_factory: &'a Factory) -> Self {
		Executive {
			state: state,
			info: info,
			engine: engine,
			vm_factory: vm_factory,
			depth: 0,
		}
	}

	/// Populates executive from parent properties. Increments executive depth.
	pub fn from_parent(state: &'a mut State, info: &'a EnvInfo, engine: &'a Engine, vm_factory: &'a Factory, parent_depth: usize) -> Self {
		Executive {
			state: state,
			info: info,
			engine: engine,
			vm_factory: vm_factory,
			depth: parent_depth + 1,
		}
	}

	/// Creates `Externalities` from `Executive`.
	pub fn as_externalities<'any, T, V>(
		&'any mut self,
		origin_info: OriginInfo,
		substate: &'any mut Substate,
		output: OutputPolicy<'any, 'any>,
		tracer: &'any mut T,
		vm_tracer: &'any mut V
	) -> Externalities<'any, T, V> where T: Tracer, V: VMTracer {
		Externalities::new(self.state, self.info, self.engine, self.vm_factory, self.depth, origin_info, substate, output, tracer, vm_tracer)
	}

	/// This function should be used to execute transaction.
	pub fn transact(&'a mut self, t: &SignedTransaction, options: TransactOptions) -> Result<Executed, ExecutionError> {
		let check = options.check_nonce;
		match options.tracing {
			true => match options.vm_tracing {
				true => self.transact_with_tracer(t, check, ExecutiveTracer::default(), ExecutiveVMTracer::toplevel()),
				false => self.transact_with_tracer(t, check, ExecutiveTracer::default(), NoopVMTracer),
			},
			false => match options.vm_tracing {
				true => self.transact_with_tracer(t, check, NoopTracer, ExecutiveVMTracer::toplevel()),
				false => self.transact_with_tracer(t, check, NoopTracer, NoopVMTracer),
			},
		}
	}

	/// Execute transaction/call with tracing enabled
	pub fn transact_with_tracer<T, V>(
		&'a mut self,
		t: &SignedTransaction,
		check_nonce: bool,
		mut tracer: T,
		mut vm_tracer: V
	) -> Result<Executed, ExecutionError> where T: Tracer, V: VMTracer {
		let sender = try!(t.sender().map_err(|e| {
			let message = format!("Transaction malformed: {:?}", e);
			ExecutionError::TransactionMalformed(message)
		}));
		let nonce = self.state.nonce(&sender);

		let schedule = self.engine.schedule(self.info);
		let base_gas_required = U256::from(t.gas_required(&schedule));

		if t.gas < base_gas_required {
			return Err(From::from(ExecutionError::NotEnoughBaseGas { required: base_gas_required, got: t.gas }));
		}

		let init_gas = t.gas - base_gas_required;

		// validate transaction nonce
		if check_nonce && t.nonce != nonce {
			return Err(From::from(ExecutionError::InvalidNonce { expected: nonce, got: t.nonce }));
		}

		// validate if transaction fits into given block
		if self.info.gas_used + t.gas > self.info.gas_limit {
			return Err(From::from(ExecutionError::BlockGasLimitReached {
				gas_limit: self.info.gas_limit,
				gas_used: self.info.gas_used,
				gas: t.gas
			}));
		}

		// TODO: we might need bigints here, or at least check overflows.
		let balance = self.state.balance(&sender);
		let gas_cost = t.gas.full_mul(t.gas_price);
		let total_cost = U512::from(t.value) + gas_cost;

		// avoid unaffordable transactions
		let balance512 = U512::from(balance);
		if balance512 < total_cost {
			return Err(From::from(ExecutionError::NotEnoughCash { required: total_cost, got: balance512 }));
		}

		// NOTE: there can be no invalid transactions from this point.
		self.state.inc_nonce(&sender);
		self.state.sub_balance(&sender, &U256::from(gas_cost));

		let mut substate = Substate::new();

		let (gas_left, output) = match t.action {
			Action::Create => {
				let new_address = contract_address(&sender, &nonce);
				let params = ActionParams {
					code_address: new_address.clone(),
					code_hash: t.data.sha3(),
					address: new_address,
					sender: sender.clone(),
					origin: sender.clone(),
					gas: init_gas,
					gas_price: t.gas_price,
					value: ActionValue::Transfer(t.value),
					code: Some(Arc::new(t.data.clone())),
					data: None,
					call_type: CallType::None,
				};
				(self.create(params, &mut substate, &mut tracer, &mut vm_tracer), vec![])
			},
			Action::Call(ref address) => {
				let params = ActionParams {
					code_address: address.clone(),
					address: address.clone(),
					sender: sender.clone(),
					origin: sender.clone(),
					gas: init_gas,
					gas_price: t.gas_price,
					value: ActionValue::Transfer(t.value),
					code: self.state.code(address),
					code_hash: self.state.code_hash(address),
					data: Some(t.data.clone()),
					call_type: CallType::Call,
				};
				let mut out = vec![];
				(self.call(params, &mut substate, BytesRef::Flexible(&mut out), &mut tracer, &mut vm_tracer), out)
			}
		};

		// finalize here!
		Ok(try!(self.finalize(t, substate, gas_left, output, tracer.traces(), vm_tracer.drain())))
	}

	fn exec_vm<T, V>(
		&mut self,
		params: ActionParams,
		unconfirmed_substate: &mut Substate,
		output_policy: OutputPolicy,
		tracer: &mut T,
		vm_tracer: &mut V
	) -> evm::Result<U256> where T: Tracer, V: VMTracer {

		let depth_threshold = ::io::LOCAL_STACK_SIZE.with(|sz| sz.get() / STACK_SIZE_PER_DEPTH);

		// Ordinary execution - keep VM in same thread
		if (self.depth + 1) % depth_threshold != 0 {
			let vm_factory = self.vm_factory;
			let mut ext = self.as_externalities(OriginInfo::from(&params), unconfirmed_substate, output_policy, tracer, vm_tracer);
			trace!(target: "executive", "ext.schedule.have_delegate_call: {}", ext.schedule().have_delegate_call);
			return vm_factory.create(params.gas).exec(params, &mut ext).finalize(ext);
		}

		// Start in new thread to reset stack
		// TODO [todr] No thread builder yet, so we need to reset once for a while
		// https://github.com/aturon/crossbeam/issues/16
		crossbeam::scope(|scope| {
			let vm_factory = self.vm_factory;
			let mut ext = self.as_externalities(OriginInfo::from(&params), unconfirmed_substate, output_policy, tracer, vm_tracer);

			scope.spawn(move || {
				vm_factory.create(params.gas).exec(params, &mut ext).finalize(ext)
			})
		}).join()
	}

	/// Calls contract function with given contract params.
	/// NOTE. It does not finalize the transaction (doesn't do refunds, nor suicides).
	/// Modifies the substate and the output.
	/// Returns either gas_left or `evm::Error`.
	pub fn call<T, V>(
		&mut self,
		params: ActionParams,
		substate: &mut Substate,
		mut output: BytesRef,
		tracer: &mut T,
		vm_tracer: &mut V
	) -> evm::Result<U256> where T: Tracer, V: VMTracer {
		// backup used in case of running out of gas
		self.state.checkpoint();

		// at first, transfer value to destination
		if let ActionValue::Transfer(val) = params.value {
			self.state.transfer_balance(&params.sender, &params.address, &val);
		}
		trace!("Executive::call(params={:?}) self.env_info={:?}", params, self.info);

		if self.engine.is_builtin(&params.code_address) {
			// if destination is builtin, try to execute it

			let default = [];
			let data = if let Some(ref d) = params.data { d as &[u8] } else { &default as &[u8] };

			let trace_info = tracer.prepare_trace_call(&params);

			let cost = self.engine.cost_of_builtin(&params.code_address, data);
			if cost <= params.gas {
				self.engine.execute_builtin(&params.code_address, data, &mut output);
<<<<<<< HEAD
				self.state.discard_snapshot();
=======
				self.state.discard_checkpoint();
>>>>>>> b3d502ba

				// trace only top level calls to builtins to avoid DDoS attacks
				if self.depth == 0 {
					let mut trace_output = tracer.prepare_trace_output();
					if let Some(mut out) = trace_output.as_mut() {
						*out = output.to_owned();
					}

					tracer.trace_call(
						trace_info,
						cost,
						trace_output,
						vec![]
					);
				}

				Ok(params.gas - cost)
			} else {
				// just drain the whole gas
<<<<<<< HEAD
				self.state.revert_to_snapshot();
=======
				self.state.revert_to_checkpoint();
>>>>>>> b3d502ba

				tracer.trace_failed_call(trace_info, vec![], evm::Error::OutOfGas.into());

				Err(evm::Error::OutOfGas)
			}
		} else {
			let trace_info = tracer.prepare_trace_call(&params);
			let mut trace_output = tracer.prepare_trace_output();
			let mut subtracer = tracer.subtracer();

			let gas = params.gas;

			if params.code.is_some() {
				// part of substate that may be reverted
				let mut unconfirmed_substate = Substate::new();

				// TODO: make ActionParams pass by ref then avoid copy altogether.
				let mut subvmtracer = vm_tracer.prepare_subtrace(params.code.as_ref().expect("scope is conditional on params.code.is_some(); qed"));

				let res = {
					self.exec_vm(params, &mut unconfirmed_substate, OutputPolicy::Return(output, trace_output.as_mut()), &mut subtracer, &mut subvmtracer)
				};

				vm_tracer.done_subtrace(subvmtracer);

				trace!(target: "executive", "res={:?}", res);

				let traces = subtracer.traces();
				match res {
					Ok(gas_left) => tracer.trace_call(
						trace_info,
						gas - gas_left,
						trace_output,
						traces
					),
					Err(e) => tracer.trace_failed_call(trace_info, traces, e.into()),
				};

				trace!(target: "executive", "substate={:?}; unconfirmed_substate={:?}\n", substate, unconfirmed_substate);

				self.enact_result(&res, substate, unconfirmed_substate);
				trace!(target: "executive", "enacted: substate={:?}\n", substate);
				res
			} else {
				// otherwise it's just a basic transaction, only do tracing, if necessary.
<<<<<<< HEAD
				self.state.discard_snapshot();
=======
				self.state.discard_checkpoint();
>>>>>>> b3d502ba

				tracer.trace_call(trace_info, U256::zero(), trace_output, vec![]);
				Ok(params.gas)
			}
		}
	}

	/// Creates contract with given contract params.
	/// NOTE. It does not finalize the transaction (doesn't do refunds, nor suicides).
	/// Modifies the substate.
	pub fn create<T, V>(
		&mut self,
		params: ActionParams,
		substate: &mut Substate,
		tracer: &mut T,
		vm_tracer: &mut V
	) -> evm::Result<U256> where T: Tracer, V: VMTracer {
		// backup used in case of running out of gas
		self.state.checkpoint();

		// part of substate that may be reverted
		let mut unconfirmed_substate = Substate::new();

		// create contract and transfer value to it if necessary
		let prev_bal = self.state.balance(&params.address);
		if let ActionValue::Transfer(val) = params.value {
			self.state.sub_balance(&params.sender, &val);
			self.state.new_contract(&params.address, val + prev_bal);
		} else {
			self.state.new_contract(&params.address, prev_bal);
		}

		let trace_info = tracer.prepare_trace_create(&params);
		let mut trace_output = tracer.prepare_trace_output();
		let mut subtracer = tracer.subtracer();
		let gas = params.gas;
		let created = params.address.clone();

		let mut subvmtracer = vm_tracer.prepare_subtrace(params.code.as_ref().expect("two ways into create (Externalities::create and Executive::transact_with_tracer); both place `Some(...)` `code` in `params`; qed"));

		let res = {
			self.exec_vm(params, &mut unconfirmed_substate, OutputPolicy::InitContract(trace_output.as_mut()), &mut subtracer, &mut subvmtracer)
		};

		vm_tracer.done_subtrace(subvmtracer);

		match res {
			Ok(gas_left) => tracer.trace_create(
				trace_info,
				gas - gas_left,
				trace_output,
				created,
				subtracer.traces()
			),
			Err(e) => tracer.trace_failed_create(trace_info, subtracer.traces(), e.into())
		};

		self.enact_result(&res, substate, unconfirmed_substate);
		res
	}

	/// Finalizes the transaction (does refunds and suicides).
	fn finalize(
		&mut self,
		t: &SignedTransaction,
		substate: Substate,
		result: evm::Result<U256>,
		output: Bytes,
		trace: Vec<FlatTrace>,
		vm_trace: Option<VMTrace>
	) -> ExecutionResult {
		let schedule = self.engine.schedule(self.info);

		// refunds from SSTORE nonzero -> zero
		let sstore_refunds = U256::from(schedule.sstore_refund_gas) * substate.sstore_clears_count;
		// refunds from contract suicides
		let suicide_refunds = U256::from(schedule.suicide_refund_gas) * U256::from(substate.suicides.len());
		let refunds_bound = sstore_refunds + suicide_refunds;

		// real ammount to refund
		let gas_left_prerefund = match result { Ok(x) => x, _ => 0.into() };
		let refunded = cmp::min(refunds_bound, (t.gas - gas_left_prerefund) >> 1);
		let gas_left = gas_left_prerefund + refunded;

		let gas_used = t.gas - gas_left;
		let refund_value = gas_left * t.gas_price;
		let fees_value = gas_used * t.gas_price;

		trace!("exec::finalize: t.gas={}, sstore_refunds={}, suicide_refunds={}, refunds_bound={}, gas_left_prerefund={}, refunded={}, gas_left={}, gas_used={}, refund_value={}, fees_value={}\n",
			t.gas, sstore_refunds, suicide_refunds, refunds_bound, gas_left_prerefund, refunded, gas_left, gas_used, refund_value, fees_value);

		let sender = match t.sender() {
			Ok(sender) => sender,
			Err(e) => {
				debug!(target: "executive", "attempted to finalize transaction without sender: {}", e);
				return Err(ExecutionError::Internal);
			}
		};

		trace!("exec::finalize: Refunding refund_value={}, sender={}\n", refund_value, sender);
		self.state.add_balance(&sender, &refund_value);
		trace!("exec::finalize: Compensating author: fees_value={}, author={}\n", fees_value, &self.info.author);
		self.state.add_balance(&self.info.author, &fees_value);

		// perform suicides
		for address in &substate.suicides {
			self.state.kill_account(address);
		}

		match result {
			Err(evm::Error::Internal) => Err(ExecutionError::Internal),
			Err(_) => {
				Ok(Executed {
					gas: t.gas,
					gas_used: t.gas,
					refunded: U256::zero(),
					cumulative_gas_used: self.info.gas_used + t.gas,
					logs: vec![],
					contracts_created: vec![],
					output: output,
					trace: trace,
					vm_trace: vm_trace,
					state_diff: None,
				})
			},
			_ => {
				Ok(Executed {
					gas: t.gas,
					gas_used: gas_used,
					refunded: refunded,
					cumulative_gas_used: self.info.gas_used + gas_used,
					logs: substate.logs,
					contracts_created: substate.contracts_created,
					output: output,
					trace: trace,
					vm_trace: vm_trace,
					state_diff: None,
				})
			},
		}
	}

	fn enact_result(&mut self, result: &evm::Result<U256>, substate: &mut Substate, un_substate: Substate) {
		match *result {
			Err(evm::Error::OutOfGas)
				| Err(evm::Error::BadJumpDestination {..})
				| Err(evm::Error::BadInstruction {.. })
				| Err(evm::Error::StackUnderflow {..})
				| Err(evm::Error::OutOfStack {..}) => {
<<<<<<< HEAD
					self.state.revert_to_snapshot();
			},
			Ok(_) | Err(evm::Error::Internal) => {
				self.state.discard_snapshot();
=======
					self.state.revert_to_checkpoint();
			},
			Ok(_) | Err(evm::Error::Internal) => {
				self.state.discard_checkpoint();
>>>>>>> b3d502ba
				substate.accrue(un_substate);
			}
		}
	}
}

#[cfg(test)]
#[allow(dead_code)]
mod tests {
	use ethkey::{Generator, Random};
	use super::*;
	use util::*;
	use action_params::{ActionParams, ActionValue};
	use env_info::EnvInfo;
	use evm::{Factory, VMType};
	use error::ExecutionError;
	use state::Substate;
	use tests::helpers::*;
	use trace::trace;
	use trace::{FlatTrace, Tracer, NoopTracer, ExecutiveTracer};
	use trace::{VMTrace, VMOperation, VMExecutedOperation, MemoryDiff, StorageDiff, VMTracer, NoopVMTracer, ExecutiveVMTracer};
	use transaction::{Action, Transaction};

	use types::executed::CallType;

	#[test]
	fn test_contract_address() {
		let address = Address::from_str("0f572e5295c57f15886f9b263e2f6d2d6c7b5ec6").unwrap();
		let expected_address = Address::from_str("3f09c73a5ed19289fb9bdc72f1742566df146f56").unwrap();
		assert_eq!(expected_address, contract_address(&address, &U256::from(88)));
	}

	// TODO: replace params with transactions!
	evm_test!{test_sender_balance: test_sender_balance_jit, test_sender_balance_int}
	fn test_sender_balance(factory: Factory) {
		let sender = Address::from_str("0f572e5295c57f15886f9b263e2f6d2d6c7b5ec6").unwrap();
		let address = contract_address(&sender, &U256::zero());
		let mut params = ActionParams::default();
		params.address = address.clone();
		params.sender = sender.clone();
		params.gas = U256::from(100_000);
		params.code = Some(Arc::new("3331600055".from_hex().unwrap()));
		params.value = ActionValue::Transfer(U256::from(0x7));
		let mut state_result = get_temp_state();
		let mut state = state_result.reference_mut();
		state.add_balance(&sender, &U256::from(0x100u64));
		let info = EnvInfo::default();
		let engine = TestEngine::new(0);
		let mut substate = Substate::new();

		let gas_left = {
			let mut ex = Executive::new(&mut state, &info, &engine, &factory);
			ex.create(params, &mut substate, &mut NoopTracer, &mut NoopVMTracer).unwrap()
		};

		assert_eq!(gas_left, U256::from(79_975));
		assert_eq!(state.storage_at(&address, &H256::new()), H256::from(&U256::from(0xf9u64)));
		assert_eq!(state.balance(&sender), U256::from(0xf9));
		assert_eq!(state.balance(&address), U256::from(0x7));
		// 0 cause contract hasn't returned
		assert_eq!(substate.contracts_created.len(), 0);

		// TODO: just test state root.
	}

	evm_test!{test_create_contract_out_of_depth: test_create_contract_out_of_depth_jit, test_create_contract_out_of_depth_int}
	fn test_create_contract_out_of_depth(factory: Factory) {
		// code:
		//
		// 7c 601080600c6000396000f3006000355415600957005b60203560003555 - push 29 bytes?
		// 60 00 - push 0
		// 52
		// 60 1d - push 29
		// 60 03 - push 3
		// 60 17 - push 17
		// f0 - create
		// 60 00 - push 0
		// 55 sstore
		//
		// other code:
		//
		// 60 10 - push 16
		// 80 - duplicate first stack item
		// 60 0c - push 12
		// 60 00 - push 0
		// 39 - copy current code to memory
		// 60 00 - push 0
		// f3 - return

		let code = "7c601080600c6000396000f3006000355415600957005b60203560003555600052601d60036017f0600055".from_hex().unwrap();

		let sender = Address::from_str("cd1722f3947def4cf144679da39c4c32bdc35681").unwrap();
		let address = contract_address(&sender, &U256::zero());
		// TODO: add tests for 'callcreate'
		//let next_address = contract_address(&address, &U256::zero());
		let mut params = ActionParams::default();
		params.address = address.clone();
		params.sender = sender.clone();
		params.origin = sender.clone();
		params.gas = U256::from(100_000);
		params.code = Some(Arc::new(code));
		params.value = ActionValue::Transfer(U256::from(100));
		let mut state_result = get_temp_state();
		let mut state = state_result.reference_mut();
		state.add_balance(&sender, &U256::from(100));
		let info = EnvInfo::default();
		let engine = TestEngine::new(0);
		let mut substate = Substate::new();

		let gas_left = {
			let mut ex = Executive::new(&mut state, &info, &engine, &factory);
			ex.create(params, &mut substate, &mut NoopTracer, &mut NoopVMTracer).unwrap()
		};

		assert_eq!(gas_left, U256::from(62_976));
		// ended with max depth
		assert_eq!(substate.contracts_created.len(), 0);
	}

	#[test]
	// Tracing is not suported in JIT
	fn test_call_to_create() {
		let factory = Factory::new(VMType::Interpreter, 1024 * 32);

		// code:
		//
		// 7c 601080600c6000396000f3006000355415600957005b60203560003555 - push 29 bytes?
		// 60 00 - push 0
		// 52
		// 60 1d - push 29
		// 60 03 - push 3
		// 60 17 - push 23
		// f0 - create
		// 60 00 - push 0
		// 55 sstore
		//
		// other code:
		//
		// 60 10 - push 16
		// 80 - duplicate first stack item
		// 60 0c - push 12
		// 60 00 - push 0
		// 39 - copy current code to memory
		// 60 00 - push 0
		// f3 - return

		let code = "7c601080600c6000396000f3006000355415600957005b60203560003555600052601d60036017f0600055".from_hex().unwrap();

		let sender = Address::from_str("cd1722f3947def4cf144679da39c4c32bdc35681").unwrap();
		let address = contract_address(&sender, &U256::zero());
		// TODO: add tests for 'callcreate'
		//let next_address = contract_address(&address, &U256::zero());
		let mut params = ActionParams::default();
		params.address = address.clone();
		params.code_address = address.clone();
		params.sender = sender.clone();
		params.origin = sender.clone();
		params.gas = U256::from(100_000);
		params.code = Some(Arc::new(code));
		params.value = ActionValue::Transfer(U256::from(100));
		params.call_type = CallType::Call;
		let mut state_result = get_temp_state();
		let mut state = state_result.reference_mut();
		state.add_balance(&sender, &U256::from(100));
		let info = EnvInfo::default();
		let engine = TestEngine::new(5);
		let mut substate = Substate::new();
		let mut tracer = ExecutiveTracer::default();
		let mut vm_tracer = ExecutiveVMTracer::toplevel();

		let gas_left = {
			let mut ex = Executive::new(&mut state, &info, &engine, &factory);
			let output = BytesRef::Fixed(&mut[0u8;0]);
			ex.call(params, &mut substate, output, &mut tracer, &mut vm_tracer).unwrap()
		};

		assert_eq!(gas_left, U256::from(44_752));

		let expected_trace = vec![FlatTrace {
			trace_address: Default::default(),
			subtraces: 1,
			action: trace::Action::Call(trace::Call {
				from: "cd1722f3947def4cf144679da39c4c32bdc35681".into(),
				to: "b010143a42d5980c7e5ef0e4a4416dc098a4fed3".into(),
				value: 100.into(),
				gas: 100000.into(),
				input: vec![],
				call_type: CallType::Call,
			}),
			result: trace::Res::Call(trace::CallResult {
				gas_used: U256::from(55_248),
				output: vec![],
			}),
		}, FlatTrace {
			trace_address: vec![0].into_iter().collect(),
			subtraces: 0,
			action: trace::Action::Create(trace::Create {
				from: "b010143a42d5980c7e5ef0e4a4416dc098a4fed3".into(),
				value: 23.into(),
				gas: 67979.into(),
				init: vec![96, 16, 128, 96, 12, 96, 0, 57, 96, 0, 243, 0, 96, 0, 53, 84, 21, 96, 9, 87, 0, 91, 96, 32, 53, 96, 0, 53, 85]
			}),
			result: trace::Res::Create(trace::CreateResult {
				gas_used: U256::from(3224),
				address: Address::from_str("c6d80f262ae5e0f164e5fde365044d7ada2bfa34").unwrap(),
				code: vec![96, 0, 53, 84, 21, 96, 9, 87, 0, 91, 96, 32, 53, 96, 0, 53]
			}),
		}];

		assert_eq!(tracer.traces(), expected_trace);

		let expected_vm_trace = VMTrace {
			parent_step: 0,
			code: vec![124, 96, 16, 128, 96, 12, 96, 0, 57, 96, 0, 243, 0, 96, 0, 53, 84, 21, 96, 9, 87, 0, 91, 96, 32, 53, 96, 0, 53, 85, 96, 0, 82, 96, 29, 96, 3, 96, 23, 240, 96, 0, 85],
			operations: vec![
				VMOperation { pc: 0, instruction: 124, gas_cost: 3.into(), executed: Some(VMExecutedOperation { gas_used: 99997.into(), stack_push: vec_into![U256::from_dec_str("2589892687202724018173567190521546555304938078595079151649957320078677").unwrap()], mem_diff: None, store_diff: None }) },
				VMOperation { pc: 30, instruction: 96, gas_cost: 3.into(), executed: Some(VMExecutedOperation { gas_used: 99994.into(), stack_push: vec_into![0], mem_diff: None, store_diff: None }) },
				VMOperation { pc: 32, instruction: 82, gas_cost: 6.into(), executed: Some(VMExecutedOperation { gas_used: 99988.into(), stack_push: vec_into![], mem_diff: Some(MemoryDiff { offset: 0, data: vec![0, 0, 0, 96, 16, 128, 96, 12, 96, 0, 57, 96, 0, 243, 0, 96, 0, 53, 84, 21, 96, 9, 87, 0, 91, 96, 32, 53, 96, 0, 53, 85] }), store_diff: None }) },
				VMOperation { pc: 33, instruction: 96, gas_cost: 3.into(), executed: Some(VMExecutedOperation { gas_used: 99985.into(), stack_push: vec_into![29], mem_diff: None, store_diff: None }) },
				VMOperation { pc: 35, instruction: 96, gas_cost: 3.into(), executed: Some(VMExecutedOperation { gas_used: 99982.into(), stack_push: vec_into![3], mem_diff: None, store_diff: None }) },
				VMOperation { pc: 37, instruction: 96, gas_cost: 3.into(), executed: Some(VMExecutedOperation { gas_used: 99979.into(), stack_push: vec_into![23], mem_diff: None, store_diff: None }) },
				VMOperation { pc: 39, instruction: 240, gas_cost: 99979.into(), executed: Some(VMExecutedOperation { gas_used: 64755.into(), stack_push: vec_into![U256::from_dec_str("1135198453258042933984631383966629874710669425204").unwrap()], mem_diff: None, store_diff: None }) },
				VMOperation { pc: 40, instruction: 96, gas_cost: 3.into(), executed: Some(VMExecutedOperation { gas_used: 64752.into(), stack_push: vec_into![0], mem_diff: None, store_diff: None }) },
				VMOperation { pc: 42, instruction: 85, gas_cost: 20000.into(), executed: Some(VMExecutedOperation { gas_used: 44752.into(), stack_push: vec_into![], mem_diff: None, store_diff: Some(StorageDiff { location: 0.into(), value: U256::from_dec_str("1135198453258042933984631383966629874710669425204").unwrap() }) }) }
			],
			subs: vec![
				VMTrace {
					parent_step: 6,
					code: vec![96, 16, 128, 96, 12, 96, 0, 57, 96, 0, 243, 0, 96, 0, 53, 84, 21, 96, 9, 87, 0, 91, 96, 32, 53, 96, 0, 53, 85],
					operations: vec![
						VMOperation { pc: 0, instruction: 96, gas_cost: 3.into(), executed: Some(VMExecutedOperation { gas_used: 67976.into(), stack_push: vec_into![16], mem_diff: None, store_diff: None }) },
						VMOperation { pc: 2, instruction: 128, gas_cost: 3.into(), executed: Some(VMExecutedOperation { gas_used: 67973.into(), stack_push: vec_into![16, 16], mem_diff: None, store_diff: None }) },
						VMOperation { pc: 3, instruction: 96, gas_cost: 3.into(), executed: Some(VMExecutedOperation { gas_used: 67970.into(), stack_push: vec_into![12], mem_diff: None, store_diff: None }) },
						VMOperation { pc: 5, instruction: 96, gas_cost: 3.into(), executed: Some(VMExecutedOperation { gas_used: 67967.into(), stack_push: vec_into![0], mem_diff: None, store_diff: None }) },
						VMOperation { pc: 7, instruction: 57, gas_cost: 9.into(), executed: Some(VMExecutedOperation { gas_used: 67958.into(), stack_push: vec_into![], mem_diff: Some(MemoryDiff { offset: 0, data: vec![96, 0, 53, 84, 21, 96, 9, 87, 0, 91, 96, 32, 53, 96, 0, 53] }), store_diff: None }) },
						VMOperation { pc: 8, instruction: 96, gas_cost: 3.into(), executed: Some(VMExecutedOperation { gas_used: 67955.into(), stack_push: vec_into![0], mem_diff: None, store_diff: None }) },
						VMOperation { pc: 10, instruction: 243, gas_cost: 0.into(), executed: Some(VMExecutedOperation { gas_used: 67955.into(), stack_push: vec_into![], mem_diff: None, store_diff: None }) }
					],
					subs: vec![]
				}
			]
		};
		assert_eq!(vm_tracer.drain().unwrap(), expected_vm_trace);
	}

	#[test]
	fn test_create_contract() {
		// Tracing is not supported in JIT
		let factory = Factory::new(VMType::Interpreter, 1024 * 32);
		// code:
		//
		// 60 10 - push 16
		// 80 - duplicate first stack item
		// 60 0c - push 12
		// 60 00 - push 0
		// 39 - copy current code to memory
		// 60 00 - push 0
		// f3 - return

		let code = "601080600c6000396000f3006000355415600957005b60203560003555".from_hex().unwrap();

		let sender = Address::from_str("cd1722f3947def4cf144679da39c4c32bdc35681").unwrap();
		let address = contract_address(&sender, &U256::zero());
		// TODO: add tests for 'callcreate'
		//let next_address = contract_address(&address, &U256::zero());
		let mut params = ActionParams::default();
		params.address = address.clone();
		params.sender = sender.clone();
		params.origin = sender.clone();
		params.gas = U256::from(100_000);
		params.code = Some(Arc::new(code));
		params.value = ActionValue::Transfer(100.into());
		let mut state_result = get_temp_state();
		let mut state = state_result.reference_mut();
		state.add_balance(&sender, &U256::from(100));
		let info = EnvInfo::default();
		let engine = TestEngine::new(5);
		let mut substate = Substate::new();
		let mut tracer = ExecutiveTracer::default();
		let mut vm_tracer = ExecutiveVMTracer::toplevel();

		let gas_left = {
			let mut ex = Executive::new(&mut state, &info, &engine, &factory);
			ex.create(params.clone(), &mut substate, &mut tracer, &mut vm_tracer).unwrap()
		};

		assert_eq!(gas_left, U256::from(96_776));

		let expected_trace = vec![FlatTrace {
			trace_address: Default::default(),
			subtraces: 0,
			action: trace::Action::Create(trace::Create {
				from: params.sender,
				value: 100.into(),
				gas: params.gas,
				init: vec![96, 16, 128, 96, 12, 96, 0, 57, 96, 0, 243, 0, 96, 0, 53, 84, 21, 96, 9, 87, 0, 91, 96, 32, 53, 96, 0, 53, 85],
			}),
			result: trace::Res::Create(trace::CreateResult {
				gas_used: U256::from(3224),
				address: params.address,
				code: vec![96, 0, 53, 84, 21, 96, 9, 87, 0, 91, 96, 32, 53, 96, 0, 53]
			}),
		}];

		assert_eq!(tracer.traces(), expected_trace);

		let expected_vm_trace = VMTrace {
			parent_step: 0,
			code: vec![96, 16, 128, 96, 12, 96, 0, 57, 96, 0, 243, 0, 96, 0, 53, 84, 21, 96, 9, 87, 0, 91, 96, 32, 53, 96, 0, 53, 85],
			operations: vec![
				VMOperation { pc: 0, instruction: 96, gas_cost: 3.into(), executed: Some(VMExecutedOperation { gas_used: 99997.into(), stack_push: vec_into![16], mem_diff: None, store_diff: None }) },
				VMOperation { pc: 2, instruction: 128, gas_cost: 3.into(), executed: Some(VMExecutedOperation { gas_used: 99994.into(), stack_push: vec_into![16, 16], mem_diff: None, store_diff: None }) },
				VMOperation { pc: 3, instruction: 96, gas_cost: 3.into(), executed: Some(VMExecutedOperation { gas_used: 99991.into(), stack_push: vec_into![12], mem_diff: None, store_diff: None }) },
				VMOperation { pc: 5, instruction: 96, gas_cost: 3.into(), executed: Some(VMExecutedOperation { gas_used: 99988.into(), stack_push: vec_into![0], mem_diff: None, store_diff: None }) },
				VMOperation { pc: 7, instruction: 57, gas_cost: 9.into(), executed: Some(VMExecutedOperation { gas_used: 99979.into(), stack_push: vec_into![], mem_diff: Some(MemoryDiff { offset: 0, data: vec![96, 0, 53, 84, 21, 96, 9, 87, 0, 91, 96, 32, 53, 96, 0, 53] }), store_diff: None }) },
				VMOperation { pc: 8, instruction: 96, gas_cost: 3.into(), executed: Some(VMExecutedOperation { gas_used: 99976.into(), stack_push: vec_into![0], mem_diff: None, store_diff: None }) },
				VMOperation { pc: 10, instruction: 243, gas_cost: 0.into(), executed: Some(VMExecutedOperation { gas_used: 99976.into(), stack_push: vec_into![], mem_diff: None, store_diff: None }) }
			],
			subs: vec![]
		};
		assert_eq!(vm_tracer.drain().unwrap(), expected_vm_trace);
	}

	evm_test!{test_create_contract_value_too_high: test_create_contract_value_too_high_jit, test_create_contract_value_too_high_int}
	fn test_create_contract_value_too_high(factory: Factory) {
		// code:
		//
		// 7c 601080600c6000396000f3006000355415600957005b60203560003555 - push 29 bytes?
		// 60 00 - push 0
		// 52
		// 60 1d - push 29
		// 60 03 - push 3
		// 60 e6 - push 230
		// f0 - create a contract trying to send 230.
		// 60 00 - push 0
		// 55 sstore
		//
		// other code:
		//
		// 60 10 - push 16
		// 80 - duplicate first stack item
		// 60 0c - push 12
		// 60 00 - push 0
		// 39 - copy current code to memory
		// 60 00 - push 0
		// f3 - return

		let code = "7c601080600c6000396000f3006000355415600957005b60203560003555600052601d600360e6f0600055".from_hex().unwrap();

		let sender = Address::from_str("cd1722f3947def4cf144679da39c4c32bdc35681").unwrap();
		let address = contract_address(&sender, &U256::zero());
		// TODO: add tests for 'callcreate'
		//let next_address = contract_address(&address, &U256::zero());
		let mut params = ActionParams::default();
		params.address = address.clone();
		params.sender = sender.clone();
		params.origin = sender.clone();
		params.gas = U256::from(100_000);
		params.code = Some(Arc::new(code));
		params.value = ActionValue::Transfer(U256::from(100));
		let mut state_result = get_temp_state();
		let mut state = state_result.reference_mut();
		state.add_balance(&sender, &U256::from(100));
		let info = EnvInfo::default();
		let engine = TestEngine::new(0);
		let mut substate = Substate::new();

		let gas_left = {
			let mut ex = Executive::new(&mut state, &info, &engine, &factory);
			ex.create(params, &mut substate, &mut NoopTracer, &mut NoopVMTracer).unwrap()
		};

		assert_eq!(gas_left, U256::from(62_976));
		assert_eq!(substate.contracts_created.len(), 0);
	}

	evm_test!{test_create_contract_without_max_depth: test_create_contract_without_max_depth_jit, test_create_contract_without_max_depth_int}
	fn test_create_contract_without_max_depth(factory: Factory) {
		// code:
		//
		// 7c 601080600c6000396000f3006000355415600957005b60203560003555 - push 29 bytes?
		// 60 00 - push 0
		// 52
		// 60 1d - push 29
		// 60 03 - push 3
		// 60 17 - push 17
		// f0 - create
		// 60 00 - push 0
		// 55 sstore
		//
		// other code:
		//
		// 60 10 - push 16
		// 80 - duplicate first stack item
		// 60 0c - push 12
		// 60 00 - push 0
		// 39 - copy current code to memory
		// 60 00 - push 0
		// f3 - return

		let code = "7c601080600c6000396000f3006000355415600957005b60203560003555600052601d60036017f0".from_hex().unwrap();

		let sender = Address::from_str("cd1722f3947def4cf144679da39c4c32bdc35681").unwrap();
		let address = contract_address(&sender, &U256::zero());
		let next_address = contract_address(&address, &U256::zero());
		let mut params = ActionParams::default();
		params.address = address.clone();
		params.sender = sender.clone();
		params.origin = sender.clone();
		params.gas = U256::from(100_000);
		params.code = Some(Arc::new(code));
		params.value = ActionValue::Transfer(U256::from(100));
		let mut state_result = get_temp_state();
		let mut state = state_result.reference_mut();
		state.add_balance(&sender, &U256::from(100));
		let info = EnvInfo::default();
		let engine = TestEngine::new(1024);
		let mut substate = Substate::new();

		{
			let mut ex = Executive::new(&mut state, &info, &engine, &factory);
			ex.create(params, &mut substate, &mut NoopTracer, &mut NoopVMTracer).unwrap();
		}

		assert_eq!(substate.contracts_created.len(), 1);
		assert_eq!(substate.contracts_created[0], next_address);
	}

	// test is incorrect, mk
	// TODO: fix (preferred) or remove
	evm_test_ignore!{test_aba_calls: test_aba_calls_jit, test_aba_calls_int}
	fn test_aba_calls(factory: Factory) {
		// 60 00 - push 0
		// 60 00 - push 0
		// 60 00 - push 0
		// 60 00 - push 0
		// 60 18 - push 18
		// 73 945304eb96065b2a98b57a48a06ae28d285a71b5 - push this address
		// 61 03e8 - push 1000
		// f1 - message call
		// 58 - get PC
		// 55 - sstore

		let code_a = "6000600060006000601873945304eb96065b2a98b57a48a06ae28d285a71b56103e8f15855".from_hex().unwrap();

		// 60 00 - push 0
		// 60 00 - push 0
		// 60 00 - push 0
		// 60 00 - push 0
		// 60 17 - push 17
		// 73 0f572e5295c57f15886f9b263e2f6d2d6c7b5ec6 - push this address
		// 61 0x01f4 - push 500
		// f1 - message call
		// 60 01 - push 1
		// 01 - add
		// 58 - get PC
		// 55 - sstore
		let code_b = "60006000600060006017730f572e5295c57f15886f9b263e2f6d2d6c7b5ec66101f4f16001015855".from_hex().unwrap();

		let address_a = Address::from_str("0f572e5295c57f15886f9b263e2f6d2d6c7b5ec6").unwrap();
		let address_b = Address::from_str("945304eb96065b2a98b57a48a06ae28d285a71b5" ).unwrap();
		let sender = Address::from_str("cd1722f3947def4cf144679da39c4c32bdc35681").unwrap();

		let mut params = ActionParams::default();
		params.address = address_a.clone();
		params.sender = sender.clone();
		params.gas = U256::from(100_000);
		params.code = Some(Arc::new(code_a.clone()));
		params.value = ActionValue::Transfer(U256::from(100_000));

		let mut state_result = get_temp_state();
		let mut state = state_result.reference_mut();
		state.init_code(&address_a, code_a.clone());
		state.init_code(&address_b, code_b.clone());
		state.add_balance(&sender, &U256::from(100_000));

		let info = EnvInfo::default();
		let engine = TestEngine::new(0);
		let mut substate = Substate::new();

		let gas_left = {
			let mut ex = Executive::new(&mut state, &info, &engine, &factory);
			ex.call(params, &mut substate, BytesRef::Fixed(&mut []), &mut NoopTracer, &mut NoopVMTracer).unwrap()
		};

		assert_eq!(gas_left, U256::from(73_237));
		assert_eq!(state.storage_at(&address_a, &H256::from(&U256::from(0x23))), H256::from(&U256::from(1)));
	}

	// test is incorrect, mk
	// TODO: fix (preferred) or remove
	evm_test_ignore!{test_recursive_bomb1: test_recursive_bomb1_jit, test_recursive_bomb1_int}
	fn test_recursive_bomb1(factory: Factory) {
		// 60 01 - push 1
		// 60 00 - push 0
		// 54 - sload
		// 01 - add
		// 60 00 - push 0
		// 55 - sstore
		// 60 00 - push 0
		// 60 00 - push 0
		// 60 00 - push 0
		// 60 00 - push 0
		// 60 00 - push 0
		// 30 - load address
		// 60 e0 - push e0
		// 5a - get gas
		// 03 - sub
		// f1 - message call (self in this case)
		// 60 01 - push 1
		// 55 - sstore
		let sender = Address::from_str("cd1722f3947def4cf144679da39c4c32bdc35681").unwrap();
		let code = "600160005401600055600060006000600060003060e05a03f1600155".from_hex().unwrap();
		let address = contract_address(&sender, &U256::zero());
		let mut params = ActionParams::default();
		params.address = address.clone();
		params.gas = U256::from(100_000);
		params.code = Some(Arc::new(code.clone()));
		let mut state_result = get_temp_state();
		let mut state = state_result.reference_mut();
		state.init_code(&address, code);
		let info = EnvInfo::default();
		let engine = TestEngine::new(0);
		let mut substate = Substate::new();

		let gas_left = {
			let mut ex = Executive::new(&mut state, &info, &engine, &factory);
			ex.call(params, &mut substate, BytesRef::Fixed(&mut []), &mut NoopTracer, &mut NoopVMTracer).unwrap()
		};

		assert_eq!(gas_left, U256::from(59_870));
		assert_eq!(state.storage_at(&address, &H256::from(&U256::zero())), H256::from(&U256::from(1)));
		assert_eq!(state.storage_at(&address, &H256::from(&U256::one())), H256::from(&U256::from(1)));
	}

	// test is incorrect, mk
	// TODO: fix (preferred) or remove
	evm_test_ignore!{test_transact_simple: test_transact_simple_jit, test_transact_simple_int}
	fn test_transact_simple(factory: Factory) {
		let keypair = Random.generate().unwrap();
		let t = Transaction {
			action: Action::Create,
			value: U256::from(17),
			data: "3331600055".from_hex().unwrap(),
			gas: U256::from(100_000),
			gas_price: U256::zero(),
			nonce: U256::zero()
		}.sign(keypair.secret());
		let sender = t.sender().unwrap();
		let contract = contract_address(&sender, &U256::zero());

		let mut state_result = get_temp_state();
		let mut state = state_result.reference_mut();
		state.add_balance(&sender, &U256::from(18));
		let mut info = EnvInfo::default();
		info.gas_limit = U256::from(100_000);
		let engine = TestEngine::new(0);

		let executed = {
			let mut ex = Executive::new(&mut state, &info, &engine, &factory);
			let opts = TransactOptions { check_nonce: true, tracing: false, vm_tracing: false };
			ex.transact(&t, opts).unwrap()
		};

		assert_eq!(executed.gas, U256::from(100_000));
		assert_eq!(executed.gas_used, U256::from(41_301));
		assert_eq!(executed.refunded, U256::from(58_699));
		assert_eq!(executed.cumulative_gas_used, U256::from(41_301));
		assert_eq!(executed.logs.len(), 0);
		assert_eq!(executed.contracts_created.len(), 0);
		assert_eq!(state.balance(&sender), U256::from(1));
		assert_eq!(state.balance(&contract), U256::from(17));
		assert_eq!(state.nonce(&sender), U256::from(1));
		assert_eq!(state.storage_at(&contract, &H256::new()), H256::from(&U256::from(1)));
	}

	evm_test!{test_transact_invalid_sender: test_transact_invalid_sender_jit, test_transact_invalid_sender_int}
	fn test_transact_invalid_sender(factory: Factory) {
		let t = Transaction {
			action: Action::Create,
			value: U256::from(17),
			data: "3331600055".from_hex().unwrap(),
			gas: U256::from(100_000),
			gas_price: U256::zero(),
			nonce: U256::zero()
		}.invalid_sign();
		let mut state_result = get_temp_state();
		let mut state = state_result.reference_mut();
		let mut info = EnvInfo::default();
		info.gas_limit = U256::from(100_000);
		let engine = TestEngine::new(0);

		let res = {
			let mut ex = Executive::new(&mut state, &info, &engine, &factory);
			let opts = TransactOptions { check_nonce: true, tracing: false, vm_tracing: false };
			ex.transact(&t, opts)
		};

		match res {
			Err(ExecutionError::TransactionMalformed(_)) => (),
			_ => assert!(false, "Expected an invalid transaction error.")
		}
	}

	evm_test!{test_transact_invalid_nonce: test_transact_invalid_nonce_jit, test_transact_invalid_nonce_int}
	fn test_transact_invalid_nonce(factory: Factory) {
		let keypair = Random.generate().unwrap();
		let t = Transaction {
			action: Action::Create,
			value: U256::from(17),
			data: "3331600055".from_hex().unwrap(),
			gas: U256::from(100_000),
			gas_price: U256::zero(),
			nonce: U256::one()
		}.sign(keypair.secret());
		let sender = t.sender().unwrap();

		let mut state_result = get_temp_state();
		let mut state = state_result.reference_mut();
		state.add_balance(&sender, &U256::from(17));
		let mut info = EnvInfo::default();
		info.gas_limit = U256::from(100_000);
		let engine = TestEngine::new(0);

		let res = {
			let mut ex = Executive::new(&mut state, &info, &engine, &factory);
			let opts = TransactOptions { check_nonce: true, tracing: false, vm_tracing: false };
			ex.transact(&t, opts)
		};

		match res {
			Err(ExecutionError::InvalidNonce { expected, got })
				if expected == U256::zero() && got == U256::one() => (),
			_ => assert!(false, "Expected invalid nonce error.")
		}
	}

	evm_test!{test_transact_gas_limit_reached: test_transact_gas_limit_reached_jit, test_transact_gas_limit_reached_int}
	fn test_transact_gas_limit_reached(factory: Factory) {
		let keypair = Random.generate().unwrap();
		let t = Transaction {
			action: Action::Create,
			value: U256::from(17),
			data: "3331600055".from_hex().unwrap(),
			gas: U256::from(80_001),
			gas_price: U256::zero(),
			nonce: U256::zero()
		}.sign(keypair.secret());
		let sender = t.sender().unwrap();

		let mut state_result = get_temp_state();
		let mut state = state_result.reference_mut();
		state.add_balance(&sender, &U256::from(17));
		let mut info = EnvInfo::default();
		info.gas_used = U256::from(20_000);
		info.gas_limit = U256::from(100_000);
		let engine = TestEngine::new(0);

		let res = {
			let mut ex = Executive::new(&mut state, &info, &engine, &factory);
			let opts = TransactOptions { check_nonce: true, tracing: false, vm_tracing: false };
			ex.transact(&t, opts)
		};

		match res {
			Err(ExecutionError::BlockGasLimitReached { gas_limit, gas_used, gas })
				if gas_limit == U256::from(100_000) && gas_used == U256::from(20_000) && gas == U256::from(80_001) => (),
			_ => assert!(false, "Expected block gas limit error.")
		}
	}

	evm_test!{test_not_enough_cash: test_not_enough_cash_jit, test_not_enough_cash_int}
	fn test_not_enough_cash(factory: Factory) {

		let keypair = Random.generate().unwrap();
		let t = Transaction {
			action: Action::Create,
			value: U256::from(18),
			data: "3331600055".from_hex().unwrap(),
			gas: U256::from(100_000),
			gas_price: U256::one(),
			nonce: U256::zero()
		}.sign(keypair.secret());
		let sender = t.sender().unwrap();

		let mut state_result = get_temp_state();
		let mut state = state_result.reference_mut();
		state.add_balance(&sender, &U256::from(100_017));
		let mut info = EnvInfo::default();
		info.gas_limit = U256::from(100_000);
		let engine = TestEngine::new(0);

		let res = {
			let mut ex = Executive::new(&mut state, &info, &engine, &factory);
			let opts = TransactOptions { check_nonce: true, tracing: false, vm_tracing: false };
			ex.transact(&t, opts)
		};

		match res {
			Err(ExecutionError::NotEnoughCash { required , got })
				if required == U512::from(100_018) && got == U512::from(100_017) => (),
			_ => assert!(false, "Expected not enough cash error. {:?}", res)
		}
	}

	evm_test!{test_sha3: test_sha3_jit, test_sha3_int}
	fn test_sha3(factory: Factory) {
		let code = "6064640fffffffff20600055".from_hex().unwrap();

		let sender = Address::from_str("0f572e5295c57f15886f9b263e2f6d2d6c7b5ec6").unwrap();
		let address = contract_address(&sender, &U256::zero());
		// TODO: add tests for 'callcreate'
		//let next_address = contract_address(&address, &U256::zero());
		let mut params = ActionParams::default();
		params.address = address.clone();
		params.sender = sender.clone();
		params.origin = sender.clone();
		params.gas = U256::from(0x0186a0);
		params.code = Some(Arc::new(code));
		params.value = ActionValue::Transfer(U256::from_str("0de0b6b3a7640000").unwrap());
		let mut state_result = get_temp_state();
		let mut state = state_result.reference_mut();
		state.add_balance(&sender, &U256::from_str("152d02c7e14af6800000").unwrap());
		let info = EnvInfo::default();
		let engine = TestEngine::new(0);
		let mut substate = Substate::new();

		let result = {
			let mut ex = Executive::new(&mut state, &info, &engine, &factory);
			ex.create(params, &mut substate, &mut NoopTracer, &mut NoopVMTracer)
		};

		match result {
			Err(_) => {
			},
			_ => {
				panic!("Expected OutOfGas");
			}
		}
	}
}<|MERGE_RESOLUTION|>--- conflicted
+++ resolved
@@ -273,11 +273,7 @@
 			let cost = self.engine.cost_of_builtin(&params.code_address, data);
 			if cost <= params.gas {
 				self.engine.execute_builtin(&params.code_address, data, &mut output);
-<<<<<<< HEAD
-				self.state.discard_snapshot();
-=======
 				self.state.discard_checkpoint();
->>>>>>> b3d502ba
 
 				// trace only top level calls to builtins to avoid DDoS attacks
 				if self.depth == 0 {
@@ -297,11 +293,7 @@
 				Ok(params.gas - cost)
 			} else {
 				// just drain the whole gas
-<<<<<<< HEAD
-				self.state.revert_to_snapshot();
-=======
 				self.state.revert_to_checkpoint();
->>>>>>> b3d502ba
 
 				tracer.trace_failed_call(trace_info, vec![], evm::Error::OutOfGas.into());
 
@@ -347,11 +339,7 @@
 				res
 			} else {
 				// otherwise it's just a basic transaction, only do tracing, if necessary.
-<<<<<<< HEAD
-				self.state.discard_snapshot();
-=======
 				self.state.discard_checkpoint();
->>>>>>> b3d502ba
 
 				tracer.trace_call(trace_info, U256::zero(), trace_output, vec![]);
 				Ok(params.gas)
@@ -501,17 +489,10 @@
 				| Err(evm::Error::BadInstruction {.. })
 				| Err(evm::Error::StackUnderflow {..})
 				| Err(evm::Error::OutOfStack {..}) => {
-<<<<<<< HEAD
-					self.state.revert_to_snapshot();
-			},
-			Ok(_) | Err(evm::Error::Internal) => {
-				self.state.discard_snapshot();
-=======
 					self.state.revert_to_checkpoint();
 			},
 			Ok(_) | Err(evm::Error::Internal) => {
 				self.state.discard_checkpoint();
->>>>>>> b3d502ba
 				substate.accrue(un_substate);
 			}
 		}
