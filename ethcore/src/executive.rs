--- conflicted
+++ resolved
@@ -68,11 +68,8 @@
 	pub contracts_created: Vec<Address>,
 	/// Transaction output.
 	pub output: Bytes,
-<<<<<<< HEAD
-=======
 	/// The trace of this transaction.
 	pub trace: Option<Trace>,
->>>>>>> 9fb19e6d
 }
 
 /// Transaction execution result.
@@ -362,10 +359,7 @@
 					logs: vec![],
 					contracts_created: vec![],
 					output: output,
-<<<<<<< HEAD
-=======
 					trace: None,
->>>>>>> 9fb19e6d
 				})
 			},
 			_ => {
@@ -377,10 +371,7 @@
 					logs: substate.logs,
 					contracts_created: substate.contracts_created,
 					output: output,
-<<<<<<< HEAD
-=======
 					trace: substate.subtraces.and_then(|mut v| v.pop()),
->>>>>>> 9fb19e6d
 				})
 			},
 		}
