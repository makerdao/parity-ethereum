// Copyright 2015, 2016 Ethcore (UK) Ltd.
// This file is part of Parity.

// Parity is free software: you can redistribute it and/or modify
// it under the terms of the GNU General Public License as published by
// the Free Software Foundation, either version 3 of the License, or
// (at your option) any later version.

// Parity is distributed in the hope that it will be useful,
// but WITHOUT ANY WARRANTY; without even the implied warranty of
// MERCHANTABILITY or FITNESS FOR A PARTICULAR PURPOSE.  See the
// GNU General Public License for more details.

// You should have received a copy of the GNU General Public License
// along with Parity.  If not, see <http://www.gnu.org/licenses/>.

//! Test client.

use util::*;
use transaction::{Transaction, LocalizedTransaction, SignedTransaction, Action};
use blockchain::TreeRoute;
use client::{BlockChainClient, BlockChainInfo, BlockStatus, BlockId, TransactionId};
use header::{Header as BlockHeader, BlockNumber};
use filter::Filter;
use log_entry::LocalizedLogEntry;
use receipt::Receipt;
use extras::BlockReceipts;
use error::{ImportResult};

use block_queue::BlockQueueInfo;
use block::{SealedBlock, ClosedBlock};

/// Test client.
pub struct TestBlockChainClient {
	/// Blocks.
	pub blocks: RwLock<HashMap<H256, Bytes>>,
	/// Mapping of numbers to hashes.
 	pub numbers: RwLock<HashMap<usize, H256>>,
	/// Genesis block hash.
	pub genesis_hash: H256,
	/// Last block hash.
	pub last_hash: RwLock<H256>,
	/// Difficulty.
	pub difficulty: RwLock<U256>,
	/// Balances.
	pub balances: RwLock<HashMap<Address, U256>>,
	/// Storage.
	pub storage: RwLock<HashMap<(Address, H256), H256>>,
	/// Code.
	pub code: RwLock<HashMap<Address, Bytes>>,
}

#[derive(Clone)]
/// Used for generating test client blocks.
pub enum EachBlockWith {
	/// Plain block.
	Nothing,
	/// Block with an uncle.
	Uncle,
	/// Block with a transaction.
	Transaction,
	/// Block with an uncle and transaction.
	UncleAndTransaction
}

impl Default for TestBlockChainClient {
	fn default() -> Self {
		TestBlockChainClient::new()
	}
}

impl TestBlockChainClient {
	/// Creates new test client.
	pub fn new() -> Self {

		let mut client = TestBlockChainClient {
			blocks: RwLock::new(HashMap::new()),
			numbers: RwLock::new(HashMap::new()),
			genesis_hash: H256::new(),
			last_hash: RwLock::new(H256::new()),
			difficulty: RwLock::new(From::from(0)),
			balances: RwLock::new(HashMap::new()),
			storage: RwLock::new(HashMap::new()),
			code: RwLock::new(HashMap::new()),
		};
		client.add_blocks(1, EachBlockWith::Nothing); // add genesis block
		client.genesis_hash = client.last_hash.read().unwrap().clone();
		client
	}

	/// Set the balance of account `address` to `balance`.
	pub fn set_balance(&self, address: Address, balance: U256) {
		self.balances.write().unwrap().insert(address, balance);
	}

	/// Set `code` at `address`.
	pub fn set_code(&self, address: Address, code: Bytes) {
		self.code.write().unwrap().insert(address, code);
	}

	/// Set storage `position` to `value` for account `address`.
	pub fn set_storage(&self, address: Address, position: H256, value: H256) {
		self.storage.write().unwrap().insert((address, position), value);
	}

	/// Add blocks to test client.
	pub fn add_blocks(&self, count: usize, with: EachBlockWith) {
		let len = self.numbers.read().unwrap().len();
		for n in len..(len + count) {
			let mut header = BlockHeader::new();
			header.difficulty = From::from(n);
			header.parent_hash = self.last_hash.read().unwrap().clone();
			header.number = n as BlockNumber;
			header.gas_limit = U256::from(1_000_000);
			let uncles = match with {
				EachBlockWith::Uncle | EachBlockWith::UncleAndTransaction => {
					let mut uncles = RlpStream::new_list(1);
					let mut uncle_header = BlockHeader::new();
					uncle_header.difficulty = From::from(n);
					uncle_header.parent_hash = self.last_hash.read().unwrap().clone();
					uncle_header.number = n as BlockNumber;
					uncles.append(&uncle_header);
					header.uncles_hash = uncles.as_raw().sha3();
					uncles
				},
				_ => RlpStream::new_list(0)
			};
			let txs = match with {
				EachBlockWith::Transaction | EachBlockWith::UncleAndTransaction => {
					let mut txs = RlpStream::new_list(1);
					let keypair = KeyPair::create().unwrap();
					let tx = Transaction {
						action: Action::Create,
						value: U256::from(100),
						data: "3331600055".from_hex().unwrap(),
						gas: U256::from(100_000),
						gas_price: U256::one(),
						nonce: U256::zero()
					};
					let signed_tx = tx.sign(&keypair.secret());
					txs.append(&signed_tx);
					txs.out()
				},
				_ => rlp::NULL_RLP.to_vec()
			};

			let mut rlp = RlpStream::new_list(3);
			rlp.append(&header);
			rlp.append_raw(&txs, 1);
			rlp.append_raw(uncles.as_raw(), 1);
			self.import_block(rlp.as_raw().to_vec()).unwrap();
		}
	}

	/// TODO:
	pub fn corrupt_block(&mut self, n: BlockNumber) {
		let hash = self.block_hash(BlockId::Number(n)).unwrap();
		let mut header: BlockHeader = decode(&self.block_header(BlockId::Number(n)).unwrap());
		header.parent_hash = H256::new();
		let mut rlp = RlpStream::new_list(3);
		rlp.append(&header);
		rlp.append_raw(&rlp::NULL_RLP, 1);
		rlp.append_raw(&rlp::NULL_RLP, 1);
		self.blocks.write().unwrap().insert(hash, rlp.out());
	}

	/// TODO:
	pub fn block_hash_delta_minus(&mut self, delta: usize) -> H256 {
		let blocks_read = self.numbers.read().unwrap();
		let index = blocks_read.len() - delta;
		blocks_read[&index].clone()
	}

	fn block_hash(&self, id: BlockId) -> Option<H256> {
		match id {
			BlockId::Hash(hash) => Some(hash),
			BlockId::Number(n) => self.numbers.read().unwrap().get(&(n as usize)).cloned(),
			BlockId::Earliest => self.numbers.read().unwrap().get(&0).cloned(),
			BlockId::Latest => self.numbers.read().unwrap().get(&(self.numbers.read().unwrap().len() - 1)).cloned()
		}
	}
}

impl BlockChainClient for TestBlockChainClient {
	fn block_total_difficulty(&self, _id: BlockId) -> Option<U256> {
		Some(U256::zero())
	}

	fn block_hash(&self, _id: BlockId) -> Option<H256> {
		unimplemented!();
	}

	fn nonce(&self, _address: &Address) -> U256 {
		U256::zero()
	}

	fn code(&self, address: &Address) -> Option<Bytes> {
		self.code.read().unwrap().get(address).cloned()
	}

	fn balance(&self, address: &Address) -> U256 {
		self.balances.read().unwrap().get(address).cloned().unwrap_or_else(U256::zero)
	}

	fn storage_at(&self, address: &Address, position: &H256) -> H256 {
		self.storage.read().unwrap().get(&(address.clone(), position.clone())).cloned().unwrap_or_else(H256::new)
	}

	fn transaction(&self, _id: TransactionId) -> Option<LocalizedTransaction> {
		unimplemented!();
	}

	fn blocks_with_bloom(&self, _bloom: &H2048, _from_block: BlockId, _to_block: BlockId) -> Option<Vec<BlockNumber>> {
		unimplemented!();
	}

	fn logs(&self, _filter: Filter) -> Vec<LocalizedLogEntry> {
		unimplemented!();
	}

<<<<<<< HEAD
	fn prepare_sealing(&self, _author: Address, _gas_floor_target: U256, _extra_data: Bytes, _transactions: Vec<SignedTransaction>) -> Option<ClosedBlock> {
		None
=======
	fn prepare_sealing(&self, _author: Address, _gas_floor_target: U256, _extra_data: Bytes, _transactions: Vec<SignedTransaction>) -> Option<(ClosedBlock, HashSet<H256>)> {
		unimplemented!()
>>>>>>> 2309e19f
	}

	fn try_seal(&self, block: ClosedBlock, _seal: Vec<Bytes>) -> Result<SealedBlock, ClosedBlock> {
		Err(block)
	}

	fn block_header(&self, id: BlockId) -> Option<Bytes> {
		self.block_hash(id).and_then(|hash| self.blocks.read().unwrap().get(&hash).map(|r| Rlp::new(r).at(0).as_raw().to_vec()))
	}

	fn block_body(&self, id: BlockId) -> Option<Bytes> {
		self.block_hash(id).and_then(|hash| self.blocks.read().unwrap().get(&hash).map(|r| {
			let mut stream = RlpStream::new_list(2);
			stream.append_raw(Rlp::new(&r).at(1).as_raw(), 1);
			stream.append_raw(Rlp::new(&r).at(2).as_raw(), 1);
			stream.out()
		}))
	}

	fn block(&self, id: BlockId) -> Option<Bytes> {
		self.block_hash(id).and_then(|hash| self.blocks.read().unwrap().get(&hash).cloned())
	}

	fn block_status(&self, id: BlockId) -> BlockStatus {
		match id {
			BlockId::Number(number) if (number as usize) < self.blocks.read().unwrap().len() => BlockStatus::InChain,
			BlockId::Hash(ref hash) if self.blocks.read().unwrap().get(hash).is_some() => BlockStatus::InChain,
			_ => BlockStatus::Unknown
		}
	}

	// works only if blocks are one after another 1 -> 2 -> 3
	fn tree_route(&self, from: &H256, to: &H256) -> Option<TreeRoute> {
		Some(TreeRoute {
			ancestor: H256::new(),
			index: 0,
			blocks: {
				let numbers_read = self.numbers.read().unwrap();
				let mut adding = false;

				let mut blocks = Vec::new();
				for (_, hash) in numbers_read.iter().sort_by(|tuple1, tuple2| tuple1.0.cmp(tuple2.0)) {
					if hash == to {
						if adding {
							blocks.push(hash.clone());
						}
						adding = false;
						break;
					}
					if hash == from {
						adding = true;
					}
					if adding {
						blocks.push(hash.clone());
					}
				}
				if adding { Vec::new() } else { blocks }
			}
		})
	}

	// TODO: returns just hashes instead of node state rlp(?)
	fn state_data(&self, hash: &H256) -> Option<Bytes> {
		// starts with 'f' ?
		if *hash > H256::from("f000000000000000000000000000000000000000000000000000000000000000") {
			let mut rlp = RlpStream::new();
			rlp.append(&hash.clone());
			return Some(rlp.out());
		}
		None
	}

	fn block_receipts(&self, hash: &H256) -> Option<Bytes> {
		// starts with 'f' ?
		if *hash > H256::from("f000000000000000000000000000000000000000000000000000000000000000") {
			let receipt = BlockReceipts::new(vec![Receipt::new(
				H256::zero(),
				U256::zero(),
				vec![])]);
			let mut rlp = RlpStream::new();
			rlp.append(&receipt);
			return Some(rlp.out());
		}
		None
	}

	fn import_block(&self, b: Bytes) -> ImportResult {
		let header = Rlp::new(&b).val_at::<BlockHeader>(0);
		let h = header.hash();
		let number: usize = header.number as usize;
		if number > self.blocks.read().unwrap().len() {
			panic!("Unexpected block number. Expected {}, got {}", self.blocks.read().unwrap().len(), number);
		}
		if number > 0 {
			match self.blocks.read().unwrap().get(&header.parent_hash) {
				Some(parent) => {
					let parent = Rlp::new(parent).val_at::<BlockHeader>(0);
					if parent.number != (header.number - 1) {
						panic!("Unexpected block parent");
					}
				},
				None => {
					panic!("Unknown block parent {:?} for block {}", header.parent_hash, number);
				}
			}
		}
		let len = self.numbers.read().unwrap().len();
		if number == len {
			{
				let mut difficulty = self.difficulty.write().unwrap();
				*difficulty.deref_mut() = *difficulty.deref() + header.difficulty;
			}
			mem::replace(self.last_hash.write().unwrap().deref_mut(), h.clone());
			self.blocks.write().unwrap().insert(h.clone(), b);
			self.numbers.write().unwrap().insert(number, h.clone());
			let mut parent_hash = header.parent_hash;
			if number > 0 {
				let mut n = number - 1;
				while n > 0 && self.numbers.read().unwrap()[&n] != parent_hash {
					*self.numbers.write().unwrap().get_mut(&n).unwrap() = parent_hash.clone();
					n -= 1;
					parent_hash = Rlp::new(&self.blocks.read().unwrap()[&parent_hash]).val_at::<BlockHeader>(0).parent_hash;
				}
			}
		}
		else {
			self.blocks.write().unwrap().insert(h.clone(), b.to_vec());
		}
		Ok(h)
	}

	fn queue_info(&self) -> BlockQueueInfo {
		BlockQueueInfo {
			verified_queue_size: 0,
			unverified_queue_size: 0,
			verifying_queue_size: 0,
			max_queue_size: 0,
			max_mem_use: 0,
			mem_used: 0,
		}
	}

	fn clear_queue(&self) {
	}

	fn chain_info(&self) -> BlockChainInfo {
		BlockChainInfo {
			total_difficulty: *self.difficulty.read().unwrap(),
			pending_total_difficulty: *self.difficulty.read().unwrap(),
			genesis_hash: self.genesis_hash.clone(),
			best_block_hash: self.last_hash.read().unwrap().clone(),
			best_block_number: self.blocks.read().unwrap().len() as BlockNumber - 1,
		}
	}
}<|MERGE_RESOLUTION|>--- conflicted
+++ resolved
@@ -218,13 +218,8 @@
 		unimplemented!();
 	}
 
-<<<<<<< HEAD
-	fn prepare_sealing(&self, _author: Address, _gas_floor_target: U256, _extra_data: Bytes, _transactions: Vec<SignedTransaction>) -> Option<ClosedBlock> {
+	fn prepare_sealing(&self, _author: Address, _gas_floor_target: U256, _extra_data: Bytes, _transactions: Vec<SignedTransaction>) -> Option<(ClosedBlock, HashSet<H256>)> {
 		None
-=======
-	fn prepare_sealing(&self, _author: Address, _gas_floor_target: U256, _extra_data: Bytes, _transactions: Vec<SignedTransaction>) -> Option<(ClosedBlock, HashSet<H256>)> {
-		unimplemented!()
->>>>>>> 2309e19f
 	}
 
 	fn try_seal(&self, block: ClosedBlock, _seal: Vec<Bytes>) -> Result<SealedBlock, ClosedBlock> {
