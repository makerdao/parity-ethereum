// Copyright 2015-2019 Parity Technologies (UK) Ltd.
// This file is part of Parity Ethereum.

// Parity Ethereum is free software: you can redistribute it and/or modify
// it under the terms of the GNU General Public License as published by
// the Free Software Foundation, either version 3 of the License, or
// (at your option) any later version.

// Parity Ethereum is distributed in the hope that it will be useful,
// but WITHOUT ANY WARRANTY; without even the implied warranty of
// MERCHANTABILITY or FITNESS FOR A PARTICULAR PURPOSE.  See the
// GNU General Public License for more details.

// You should have received a copy of the GNU General Public License
// along with Parity Ethereum.  If not, see <http://www.gnu.org/licenses/>.

//! Base data structure of this module is `Block`.
//!
//! Blocks can be produced by a local node or they may be received from the network.
//!
//! To create a block locally, we start with an `OpenBlock`. This block is mutable
//! and can be appended to with transactions and uncles.
//!
//! When ready, `OpenBlock` can be closed and turned into a `ClosedBlock`. A `ClosedBlock` can
//! be reopend again by a miner under certain circumstances. On block close, state commit is
//! performed.
//!
//! `LockedBlock` is a version of a `ClosedBlock` that cannot be reopened. It can be sealed
//! using an engine.
//!
//! `ExecutedBlock` is an underlaying data structure used by all structs above to store block
//! related info.

use std::{cmp, ops};
use std::collections::HashSet;
use std::sync::Arc;

use bytes::Bytes;
use ethereum_types::{H256, U256, Address, Bloom};

use engines::EthEngine;
use error::{Error, BlockError};
use factory::Factories;
use state_db::StateDB;
use state::State;
use storage_writer;
use trace::Tracing;
use triehash::ordered_trie_root;
use unexpected::{Mismatch, OutOfBounds};
use verification::PreverifiedBlock;
use vm::{EnvInfo, LastHashes};

use hash::keccak;
use rlp::{RlpStream, Encodable, encode_list};
use types::transaction::{SignedTransaction, Error as TransactionError};
use types::header::{Header, ExtendedHeader};
use types::receipt::{Receipt, TransactionOutcome};

/// Block that is ready for transactions to be added.
///
/// It's a bit like a Vec<Transaction>, except that whenever a transaction is pushed, we execute it and
/// maintain the system `state()`. We also archive execution receipts in preparation for later block creation.
pub struct OpenBlock<'x> {
	block: ExecutedBlock,
	engine: &'x EthEngine,
}

/// Just like `OpenBlock`, except that we've applied `Engine::on_close_block`, finished up the non-seal header fields,
/// and collected the uncles.
///
/// There is no function available to push a transaction.
#[derive(Clone)]
pub struct ClosedBlock {
	block: ExecutedBlock,
	unclosed_state: State<StateDB>,
}

/// Just like `ClosedBlock` except that we can't reopen it and it's faster.
///
/// We actually store the post-`Engine::on_close_block` state, unlike in `ClosedBlock` where it's the pre.
#[derive(Clone)]
pub struct LockedBlock {
	block: ExecutedBlock,
}

/// A block that has a valid seal.
///
/// The block's header has valid seal arguments. The block cannot be reversed into a `ClosedBlock` or `OpenBlock`.
pub struct SealedBlock {
	block: ExecutedBlock,
}

/// An internal type for a block's common elements.
#[derive(Clone)]
pub struct ExecutedBlock {
	/// Executed block header.
	pub header: Header,
	/// Executed transactions.
	pub transactions: Vec<SignedTransaction>,
	/// Uncles.
	pub uncles: Vec<Header>,
	/// Transaction receipts.
	pub receipts: Vec<Receipt>,
	/// Hashes of already executed transactions.
	pub transactions_set: HashSet<H256>,
	/// Underlaying state.
	pub state: State<StateDB>,
	/// Transaction traces.
	pub traces: Tracing,
	/// Writer for persisting storage changes.
	pub storage_writer: Box<storage_writer::StorageWriter>,
	/// Block hash.
	pub header_hash: H256,
	/// Hashes of last 256 blocks.
	pub last_hashes: Arc<LastHashes>,
}

impl ExecutedBlock {
	/// Create a new block from the given `state`.
	fn new(state: State<StateDB>, last_hashes: Arc<LastHashes>, tracing: bool, storage_writer: Box<storage_writer::StorageWriter>, header_hash: H256) -> ExecutedBlock {
		ExecutedBlock {
			header: Default::default(),
			transactions: Default::default(),
			uncles: Default::default(),
			receipts: Default::default(),
			transactions_set: Default::default(),
			state: state,
			traces: if tracing {
				Tracing::enabled()
			} else {
				Tracing::Disabled
			},
			storage_writer: storage_writer,
			header_hash: header_hash,
			last_hashes: last_hashes,
		}
	}

	/// Get the environment info concerning this block.
	pub fn env_info(&self) -> EnvInfo {
		// TODO: memoise.
		EnvInfo {
			number: self.header.number(),
			author: self.header.author().clone(),
			timestamp: self.header.timestamp(),
			difficulty: self.header.difficulty().clone(),
			last_hashes: self.last_hashes.clone(),
			gas_used: self.receipts.last().map_or(U256::zero(), |r| r.gas_used),
			gas_limit: self.header.gas_limit().clone(),
		}
	}

	/// Get mutable access to a state.
	pub fn state_mut(&mut self) -> &mut State<StateDB> {
		&mut self.state
	}

	/// Get mutable reference to traces.
	pub fn traces_mut(&mut self) -> &mut Tracing {
		&mut self.traces
	}
}

/// Trait for an object that owns an `ExecutedBlock`
pub trait Drain {
	/// Returns `ExecutedBlock`
	fn drain(self) -> ExecutedBlock;
}

impl<'x> OpenBlock<'x> {
	/// Create a new `OpenBlock` ready for transaction pushing.
	pub fn new<'a, I: IntoIterator<Item = ExtendedHeader>>(
		engine: &'x EthEngine,
		factories: Factories,
		tracing: bool,
		storage_writer: Box<storage_writer::StorageWriter>,
		header_hash: H256,
		db: StateDB,
		parent: &Header,
		last_hashes: Arc<LastHashes>,
		author: Address,
		gas_range_target: (U256, U256),
		extra_data: Bytes,
		is_epoch_begin: bool,
		ancestry: I,
	) -> Result<Self, Error> {
		let number = parent.number() + 1;
		let state = State::from_existing(db, parent.state_root().clone(), engine.account_start_nonce(number), factories)?;
		let mut r = OpenBlock {
			block: ExecutedBlock::new(state, last_hashes, tracing, storage_writer, header_hash),
			engine: engine,
		};

		r.block.header.set_parent_hash(parent.hash());
		r.block.header.set_number(number);
		r.block.header.set_author(author);
		r.block.header.set_timestamp(engine.open_block_header_timestamp(parent.timestamp()));
		r.block.header.set_extra_data(extra_data);

		let gas_floor_target = cmp::max(gas_range_target.0, engine.params().min_gas_limit);
		let gas_ceil_target = cmp::max(gas_range_target.1, gas_floor_target);

		engine.machine().populate_from_parent(&mut r.block.header, parent, gas_floor_target, gas_ceil_target);
		engine.populate_from_parent(&mut r.block.header, parent);

		engine.machine().on_new_block(&mut r.block)?;
		engine.on_new_block(&mut r.block, is_epoch_begin, &mut ancestry.into_iter())?;

		Ok(r)
	}

	/// Alter the timestamp of the block.
	pub fn set_timestamp(&mut self, timestamp: u64) {
		self.block.header.set_timestamp(timestamp);
	}

	/// Removes block gas limit.
	pub fn remove_gas_limit(&mut self) {
		self.block.header.set_gas_limit(U256::max_value());
	}

	/// Add an uncle to the block, if possible.
	///
	/// NOTE Will check chain constraints and the uncle number but will NOT check
	/// that the header itself is actually valid.
	pub fn push_uncle(&mut self, valid_uncle_header: Header) -> Result<(), BlockError> {
		let max_uncles = self.engine.maximum_uncle_count(self.block.header.number());
		if self.block.uncles.len() + 1 > max_uncles {
			return Err(BlockError::TooManyUncles(OutOfBounds{
				min: None,
				max: Some(max_uncles),
				found: self.block.uncles.len() + 1,
			}));
		}
		// TODO: check number
		// TODO: check not a direct ancestor (use last_hashes for that)
		self.block.uncles.push(valid_uncle_header);
		Ok(())
	}

	/// Push a transaction into the block.
	///
	/// If valid, it will be executed, and archived together with the receipt.
	pub fn push_transaction(&mut self, t: SignedTransaction, h: Option<H256>) -> Result<&Receipt, Error> {
		if self.block.transactions_set.contains(&t.hash()) {
			return Err(TransactionError::AlreadyImported.into());
		}

		let env_info = self.block.env_info();
		let outcome = self.block.state.apply(&env_info, self.engine.machine(), &t, self.block.traces.is_enabled())?;

		self.block.transactions_set.insert(h.unwrap_or_else(||t.hash()));
		self.block.transactions.push(t.into());
		if let Tracing::Enabled(ref mut traces) = self.block.traces {
			traces.push(outcome.trace.into());
		}
		self.block.receipts.push(outcome.receipt);
		Ok(self.block.receipts.last().expect("receipt just pushed; qed"))
	}

	/// Push transactions onto the block.
	#[cfg(not(feature = "slow-blocks"))]
	fn push_transactions(&mut self, transactions: Vec<SignedTransaction>) -> Result<(), Error> {
		for t in transactions {
			self.push_transaction(t, None)?;
		}
		Ok(())
	}

	/// Push transactions onto the block.
	#[cfg(feature = "slow-blocks")]
	fn push_transactions(&mut self, transactions: Vec<SignedTransaction>) -> Result<(), Error> {
		use std::time;

		let slow_tx = option_env!("SLOW_TX_DURATION").and_then(|v| v.parse().ok()).unwrap_or(100);
		for t in transactions {
			let hash = t.hash();
			let start = time::Instant::now();
			self.push_transaction(t, None)?;
			let took = start.elapsed();
			let took_ms = took.as_secs() * 1000 + took.subsec_nanos() as u64 / 1000000;
			if took > time::Duration::from_millis(slow_tx) {
				warn!("Heavy ({} ms) transaction in block {:?}: {:?}", took_ms, self.block.header.number(), hash);
			}
			debug!(target: "tx", "Transaction {:?} took: {} ms", hash, took_ms);
		}

		Ok(())
	}

	/// Populate self from a header.
	fn populate_from(&mut self, header: &Header) {
		self.block.header.set_difficulty(*header.difficulty());
		self.block.header.set_gas_limit(*header.gas_limit());
		self.block.header.set_timestamp(header.timestamp());
		self.block.header.set_uncles_hash(*header.uncles_hash());
		self.block.header.set_transactions_root(*header.transactions_root());
		// TODO: that's horrible. set only for backwards compatibility
		if header.extra_data().len() > self.engine.maximum_extra_data_size() {
			warn!("Couldn't set extradata. Ignoring.");
		} else {
			self.block.header.set_extra_data(header.extra_data().clone());
		}
	}

	/// Turn this into a `ClosedBlock`.
	pub fn close(self) -> Result<ClosedBlock, Error> {
		let unclosed_state = self.block.state.clone();
		let locked = self.close_and_lock()?;

		Ok(ClosedBlock {
			block: locked.block,
			unclosed_state,
		})
	}

	/// Turn this into a `LockedBlock`.
	pub fn close_and_lock(self) -> Result<LockedBlock, Error> {
		let mut s = self;

		s.engine.on_close_block(&mut s.block)?;
		if s.block.storage_writer.enabled() {
			s.block.state.write_watched_state(s.block.header_hash, s.block.header.number(), s.block.storage_writer.clone())?;
		}
		s.block.state.commit()?;

		s.block.header.set_transactions_root(ordered_trie_root(s.block.transactions.iter().map(|e| e.rlp_bytes())));
		let uncle_bytes = encode_list(&s.block.uncles);
		s.block.header.set_uncles_hash(keccak(&uncle_bytes));
		s.block.header.set_state_root(s.block.state.root().clone());
		s.block.header.set_receipts_root(ordered_trie_root(s.block.receipts.iter().map(|r| r.rlp_bytes())));
		s.block.header.set_log_bloom(s.block.receipts.iter().fold(Bloom::zero(), |mut b, r| {
			b.accrue_bloom(&r.log_bloom);
			b
		}));
		s.block.header.set_gas_used(s.block.receipts.last().map_or_else(U256::zero, |r| r.gas_used));

		Ok(LockedBlock {
			block: s.block,
		})
	}

	#[cfg(test)]
	/// Return mutable block reference. To be used in tests only.
	pub fn block_mut(&mut self) -> &mut ExecutedBlock { &mut self.block }
}

impl<'a> ops::Deref for OpenBlock<'a> {
	type Target = ExecutedBlock;

	fn deref(&self) -> &Self::Target {
		&self.block
	}
}

impl ops::Deref for ClosedBlock {
	type Target = ExecutedBlock;

	fn deref(&self) -> &Self::Target {
		&self.block
	}
}

impl ops::Deref for LockedBlock {
	type Target = ExecutedBlock;

	fn deref(&self) -> &Self::Target {
		&self.block
	}
}

impl ops::Deref for SealedBlock {
	type Target = ExecutedBlock;

	fn deref(&self) -> &Self::Target {
		&self.block
	}
}

impl ClosedBlock {
	/// Turn this into a `LockedBlock`, unable to be reopened again.
	pub fn lock(self) -> LockedBlock {
		LockedBlock {
			block: self.block,
		}
	}

	/// Given an engine reference, reopen the `ClosedBlock` into an `OpenBlock`.
	pub fn reopen(self, engine: &EthEngine) -> OpenBlock {
		// revert rewards (i.e. set state back at last transaction's state).
		let mut block = self.block;
		block.state = self.unclosed_state;
		OpenBlock {
			block: block,
			engine: engine,
		}
	}
}

impl LockedBlock {
	/// Removes outcomes from receipts and updates the receipt root.
	///
	/// This is done after the block is enacted for historical reasons.
	/// We allow inconsistency in receipts for some chains if `validate_receipts_transition`
	/// is set to non-zero value, so the check only happens if we detect
	/// unmatching root first and then fall back to striped receipts.
	pub fn strip_receipts_outcomes(&mut self) {
		for receipt in &mut self.block.receipts {
			receipt.outcome = TransactionOutcome::Unknown;
		}
		self.block.header.set_receipts_root(
			ordered_trie_root(self.block.receipts.iter().map(|r| r.rlp_bytes()))
		);
	}

	/// Provide a valid seal in order to turn this into a `SealedBlock`.
	///
	/// NOTE: This does not check the validity of `seal` with the engine.
	pub fn seal(self, engine: &EthEngine, seal: Vec<Bytes>) -> Result<SealedBlock, Error> {
		let expected_seal_fields = engine.seal_fields(&self.header);
		let mut s = self;
		if seal.len() != expected_seal_fields {
			Err(BlockError::InvalidSealArity(Mismatch {
				expected: expected_seal_fields,
				found: seal.len()
			}))?;
		}

		s.block.header.set_seal(seal);
		engine.on_seal_block(&mut s.block)?;
		s.block.header.compute_hash();

		Ok(SealedBlock {
			block: s.block
		})
	}

	/// Provide a valid seal in order to turn this into a `SealedBlock`.
	/// This does check the validity of `seal` with the engine.
	/// Returns the `ClosedBlock` back again if the seal is no good.
	/// TODO(https://github.com/paritytech/parity-ethereum/issues/10407): This is currently only used in POW chain call paths, we should really merge it with seal() above.
	pub fn try_seal(
		self,
		engine: &EthEngine,
		seal: Vec<Bytes>,
	) -> Result<SealedBlock, Error> {
		let mut s = self;
		s.block.header.set_seal(seal);
		s.block.header.compute_hash();

		// TODO: passing state context to avoid engines owning it?
		engine.verify_local_seal(&s.block.header)?;
		Ok(SealedBlock {
			block: s.block
		})
	}
}

impl Drain for LockedBlock {
	fn drain(self) -> ExecutedBlock {
		self.block
	}
}

impl SealedBlock {
	/// Get the RLP-encoding of the block.
	pub fn rlp_bytes(&self) -> Bytes {
		let mut block_rlp = RlpStream::new_list(3);
		block_rlp.append(&self.block.header);
		block_rlp.append_list(&self.block.transactions);
		block_rlp.append_list(&self.block.uncles);
		block_rlp.out()
	}
}

impl Drain for SealedBlock {
	fn drain(self) -> ExecutedBlock {
		self.block
	}
}

/// Enact the block given by block header, transactions and uncles
pub(crate) fn enact(
	header: Header,
	transactions: Vec<SignedTransaction>,
	uncles: Vec<Header>,
	engine: &EthEngine,
	tracing: bool,
	storage_writer: Box<storage_writer::StorageWriter>,
	db: StateDB,
	parent: &Header,
	last_hashes: Arc<LastHashes>,
	factories: Factories,
	is_epoch_begin: bool,
	ancestry: &mut Iterator<Item=ExtendedHeader>,
) -> Result<LockedBlock, Error> {
	// For trace log
	let trace_state = if log_enabled!(target: "enact", ::log::Level::Trace) {
		Some(State::from_existing(db.boxed_clone(), parent.state_root().clone(), engine.account_start_nonce(parent.number() + 1), factories.clone())?)
	} else {
		None
	};

	let mut b = OpenBlock::new(
		engine,
		factories,
		tracing,
		storage_writer,
		// header hash required for storage writing; not correct on the header derived via `populate_from` below
		header.hash(),
		db,
		parent,
		last_hashes,
		// Engine such as Clique will calculate author from extra_data.
		// this is only important for executing contracts as the 'executive_author'.
		engine.executive_author(&header)?,
		(3141562.into(), 31415620.into()),
		vec![],
		is_epoch_begin,
		ancestry,
	)?;

	if let Some(ref s) = trace_state {
		let env = b.env_info();
		let root = s.root();
		let author_balance = s.balance(&env.author)?;
		trace!(target: "enact", "num={}, root={}, author={}, author_balance={}\n",
				b.block.header.number(), root, env.author, author_balance);
	}

	b.populate_from(&header);
	b.push_transactions(transactions)?;

	for u in uncles {
		b.push_uncle(u)?;
	}

	b.close_and_lock()
}

/// Enact the block given by `block_bytes` using `engine` on the database `db` with given `parent` block header
pub fn enact_verified(
	block: PreverifiedBlock,
	engine: &EthEngine,
	tracing: bool,
	storage_writer: Box<storage_writer::StorageWriter>,
	db: StateDB,
	parent: &Header,
	last_hashes: Arc<LastHashes>,
	factories: Factories,
	is_epoch_begin: bool,
	ancestry: &mut Iterator<Item=ExtendedHeader>,
) -> Result<LockedBlock, Error> {

	enact(
		block.header,
		block.transactions,
		block.uncles,
		engine,
		tracing,
		storage_writer,
		db,
		parent,
		last_hashes,
		factories,
		is_epoch_begin,
		ancestry,
	)
}

#[cfg(test)]
mod tests {
	use test_helpers::get_temp_state_db;
	use super::*;
	use engines::EthEngine;
	use vm::LastHashes;
	use error::Error;
	use factory::Factories;
	use state_db::StateDB;
	use ethereum_types::Address;
	use std::sync::Arc;
	use verification::queue::kind::blocks::Unverified;
	use types::transaction::SignedTransaction;
	use types::header::Header;
	use types::view;
	use types::views::BlockView;
	use storage_writer;

	/// Enact the block given by `block_bytes` using `engine` on the database `db` with given `parent` block header
	fn enact_bytes(
		block_bytes: Vec<u8>,
		engine: &EthEngine,
		tracing: bool,
		storage_writer: Box<storage_writer::StorageWriter>,
		header_hash: H256,
		db: StateDB,
		parent: &Header,
		last_hashes: Arc<LastHashes>,
		factories: Factories,
	) -> Result<LockedBlock, Error> {

		let block = Unverified::from_rlp(block_bytes)?;
		let header = block.header;
		let transactions: Result<Vec<_>, Error> = block
			.transactions
			.into_iter()
			.map(SignedTransaction::new)
			.map(|r| r.map_err(Into::into))
			.collect();
		let transactions = transactions?;

		{
			if ::log::max_level() >= ::log::Level::Trace {
				let s = State::from_existing(db.boxed_clone(), parent.state_root().clone(), engine.account_start_nonce(parent.number() + 1), factories.clone())?;
				trace!(target: "enact", "num={}, root={}, author={}, author_balance={}\n",
					header.number(), s.root(), header.author(), s.balance(&header.author())?);
			}
		}

		let mut b = OpenBlock::new(
			engine,
			factories,
			tracing,
			storage_writer,
			header_hash,
			db,
			parent,
			last_hashes,
			Address::new(),
			(3141562.into(), 31415620.into()),
			vec![],
			false,
			None,
		)?;

		b.populate_from(&header);
		b.push_transactions(transactions)?;

		for u in block.uncles {
			b.push_uncle(u)?;
		}

		b.close_and_lock()
	}

	/// Enact the block given by `block_bytes` using `engine` on the database `db` with given `parent` block header. Seal the block aferwards
	fn enact_and_seal(
		block_bytes: Vec<u8>,
		engine: &EthEngine,
		tracing: bool,
		storage_writer: Box<storage_writer::StorageWriter>,
		header_hash: H256,
		db: StateDB,
		parent: &Header,
		last_hashes: Arc<LastHashes>,
		factories: Factories,
	) -> Result<SealedBlock, Error> {
		let header = Unverified::from_rlp(block_bytes.clone())?.header;
<<<<<<< HEAD
		Ok(enact_bytes(block_bytes, engine, tracing, storage_writer, header_hash, db, parent, last_hashes, factories)?
		   .seal(engine, header.seal().to_vec())?)
=======
		Ok(enact_bytes(block_bytes, engine, tracing, db, parent, last_hashes, factories)?
			.seal(engine, header.seal().to_vec())?)
>>>>>>> 9bbf8b6c
	}

	#[test]
	fn open_block() {
		use spec::*;
		let spec = Spec::new_test();
		let genesis_header = spec.genesis_header();
		let db = spec.ensure_db_good(get_temp_state_db(), &Default::default()).unwrap();
		let last_hashes = Arc::new(vec![genesis_header.hash()]);
		let b = OpenBlock::new(&*spec.engine, Default::default(), false, storage_writer::new(Default::default()), H256::default(), db, &genesis_header, last_hashes, Address::zero(), (3141562.into(), 31415620.into()), vec![], false, None).unwrap();
		let b = b.close_and_lock().unwrap();
		let _ = b.seal(&*spec.engine, vec![]);
	}

	#[test]
	fn enact_block() {
		use spec::*;
		let spec = Spec::new_test();
		let engine = &*spec.engine;
		let genesis_header = spec.genesis_header();

		let db = spec.ensure_db_good(get_temp_state_db(), &Default::default()).unwrap();
		let last_hashes = Arc::new(vec![genesis_header.hash()]);
		let b = OpenBlock::new(&*spec.engine, Default::default(), false, storage_writer::new(Default::default()), H256::default(), db, &genesis_header, last_hashes.clone(), Address::zero(), (3141562.into(), 31415620.into()), vec![], false, None).unwrap()
			.close_and_lock().unwrap().seal(engine, vec![]).unwrap();
		let orig_bytes = b.rlp_bytes();
		let orig_db = b.drain().state.drop().1;

		let db = spec.ensure_db_good(get_temp_state_db(), &Default::default()).unwrap();
		let e = enact_and_seal(orig_bytes.clone(), engine, false, storage_writer::new(Default::default()), H256::default(), db, &genesis_header, last_hashes, Default::default()).unwrap();

		assert_eq!(e.rlp_bytes(), orig_bytes);

		let db = e.drain().state.drop().1;
		assert_eq!(orig_db.journal_db().keys(), db.journal_db().keys());
		assert!(orig_db.journal_db().keys().iter().filter(|k| orig_db.journal_db().get(k.0) != db.journal_db().get(k.0)).next() == None);
	}

	#[test]
	fn enact_block_with_uncle() {
		use spec::*;
		let spec = Spec::new_test();
		let engine = &*spec.engine;
		let genesis_header = spec.genesis_header();

		let db = spec.ensure_db_good(get_temp_state_db(), &Default::default()).unwrap();
		let last_hashes = Arc::new(vec![genesis_header.hash()]);
		let mut open_block = OpenBlock::new(engine, Default::default(), false, storage_writer::new(Default::default()), H256::default(), db, &genesis_header, last_hashes.clone(), Address::zero(), (3141562.into(), 31415620.into()), vec![], false, None).unwrap();
		let mut uncle1_header = Header::new();
		uncle1_header.set_extra_data(b"uncle1".to_vec());
		let mut uncle2_header = Header::new();
		uncle2_header.set_extra_data(b"uncle2".to_vec());
		open_block.push_uncle(uncle1_header).unwrap();
		open_block.push_uncle(uncle2_header).unwrap();
		let b = open_block.close_and_lock().unwrap().seal(engine, vec![]).unwrap();

		let orig_bytes = b.rlp_bytes();
		let orig_db = b.drain().state.drop().1;

		let db = spec.ensure_db_good(get_temp_state_db(), &Default::default()).unwrap();
		let e = enact_and_seal(orig_bytes.clone(), engine, false, storage_writer::new(Default::default()), H256::default(), db, &genesis_header, last_hashes, Default::default()).unwrap();

		let bytes = e.rlp_bytes();
		assert_eq!(bytes, orig_bytes);
		let uncles = view!(BlockView, &bytes).uncles();
		assert_eq!(uncles[1].extra_data(), b"uncle2");

		let db = e.drain().state.drop().1;
		assert_eq!(orig_db.journal_db().keys(), db.journal_db().keys());
		assert!(orig_db.journal_db().keys().iter().filter(|k| orig_db.journal_db().get(k.0) != db.journal_db().get(k.0)).next() == None);
	}
}<|MERGE_RESOLUTION|>--- conflicted
+++ resolved
@@ -656,13 +656,8 @@
 		factories: Factories,
 	) -> Result<SealedBlock, Error> {
 		let header = Unverified::from_rlp(block_bytes.clone())?.header;
-<<<<<<< HEAD
 		Ok(enact_bytes(block_bytes, engine, tracing, storage_writer, header_hash, db, parent, last_hashes, factories)?
 		   .seal(engine, header.seal().to_vec())?)
-=======
-		Ok(enact_bytes(block_bytes, engine, tracing, db, parent, last_hashes, factories)?
-			.seal(engine, header.seal().to_vec())?)
->>>>>>> 9bbf8b6c
 	}
 
 	#[test]
