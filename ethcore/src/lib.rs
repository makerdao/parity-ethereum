--- conflicted
+++ resolved
@@ -106,11 +106,7 @@
 extern crate unexpected;
 extern crate using_queue;
 extern crate vm;
-<<<<<<< HEAD
-extern crate wasm;
 extern crate storage_writer;
-=======
->>>>>>> 6c7d0fef
 
 #[cfg(test)]
 extern crate rand_xorshift;
