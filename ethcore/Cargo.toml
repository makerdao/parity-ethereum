[package]
description = "Parity Ethereum (EthCore) Library"
homepage = "http://parity.io"
license = "GPL-3.0"
name = "ethcore"
version = "1.12.0"
authors = ["Parity Technologies <admin@parity.io>"]

[dependencies]
account-state = { path = "account-state" }
ansi_term = "0.11"
basic-authority = { path = "./engines/basic-authority", optional = true} # used by test-helpers feature
blooms-db = { path = "../util/blooms-db", optional = true }
client-traits = { path = "./client-traits" }
common-types = { path = "./types" }
engine = { path = "./engine" }
env_logger = { version = "0.5", optional = true }
ethash = { path = "../ethash", optional = true }
ethjson = { path = "../json", optional = true }
ethcore-blockchain = { path = "./blockchain" }
ethcore-call-contract = { path = "./call-contract" }
ethcore-db = { path = "./db" }
ethcore-io = { path = "../util/io" }
ethcore-miner = { path = "../miner" }
ethcore-stratum = { path = "../miner/stratum", optional = true }
ethereum-types = "0.8.0"
evm = { path = "evm" }
executive-state = { path = "executive-state" }
futures = "0.1"
hash-db = "0.15.0"
itertools = "0.5"
journaldb = { path = "../util/journaldb" }
keccak-hash = "0.4.0"
kvdb = "0.1"
kvdb-memorydb = { version = "0.1.2", optional = true }
kvdb-rocksdb = { version = "0.1.5", optional = true }
lazy_static = { version = "1.3", optional = true }
log = "0.4"
macros = { path = "../util/macros", optional = true }
machine = { path = "./machine" }
memory-cache = { path = "../util/memory-cache" }
parity-bytes = "0.1"
parking_lot = "0.9"
pod = { path = "pod", optional = true }
trie-db = "0.15.0"
parity-crypto = { version = "0.4.2", features = ["publickey"], optional = true }
patricia-trie-ethereum = { path = "../util/patricia-trie-ethereum" }
rand = "0.7"
rand_xorshift = "0.2"
rayon = "1.1"
registrar = { path = "../util/registrar" }
rlp = "0.4.0"
rustc-hex = "2"
scopeguard = "1.0.0"
serde = "1.0"
serde_derive = "1.0"
snapshot = { path = "snapshot" }
spec = { path = "spec" }
state-db = { path = "state-db" }
tempdir = { version = "0.3", optional = true }
trace = { path = "trace" }
trace-time = "0.1"
trie-vm-factories = { path = "trie-vm-factories" }
triehash-ethereum = { version = "0.2",  path = "../util/triehash-ethereum" }
unexpected = { path = "../util/unexpected" }
using_queue = { path = "../miner/using-queue" }
verification = { path = "./verification" }
vm = { path = "vm" }
<<<<<<< HEAD
storage-writer = { path = "../util/storage-writer" }
rand_xorshift = "0.1.1"
=======
>>>>>>> ffeaee77

[dev-dependencies]
account-db = { path = "account-db" }
blooms-db = { path = "../util/blooms-db" }
criterion = "0.3"
engine = { path = "./engine", features = ["test-helpers"] }
env_logger = "0.5"
ethash = { path = "../ethash" }
ethcore-accounts = { path = "../accounts" }
ethcore-builtin = { path = "./builtin" }
ethjson = { path = "../json", features = ["test-helpers"] }
parity-crypto = { version = "0.4.2", features = ["publickey"] }
fetch = { path = "../util/fetch" }
kvdb-memorydb = "0.1.2"
kvdb-rocksdb = "0.1.5"
lazy_static = "1.3"
machine = { path = "./machine", features = ["test-helpers"] }
macros = { path = "../util/macros" }
parity-runtime = { path = "../util/runtime" }
serde_json = "1.0"
stats = { path = "../util/stats" }
pod = { path = "pod" }
tempdir = "0.3"
trie-standardmap = "0.15.0"

[features]
parity = ["work-notify", "price-info", "stratum", "macros"]
# Large optional features that are enabled by default for Parity,
# but might be omitted for other dependent crates.
work-notify = ["ethcore-miner/work-notify"]
price-info = ["ethcore-miner/price-info"]
stratum = [
	"ethash",
	"ethcore-stratum"
]


# Disables seal verification for mined blocks.
# This allows you to submit any seal via RPC to test and benchmark
# how fast pending block get's created while running on the mainnet.
miner-debug = []
# Display EVM debug traces.
evm-debug = ["evm/evm-debug"]
# Display EVM debug traces when running tests.
evm-debug-tests = ["evm-debug", "evm/evm-debug-tests"]
# Measure time of transaction execution.
# Whenever the transaction execution time (in millis) exceeds the value of
# SLOW_TX_DURATION env variable (provided compile time!)
# EVM debug traces are printed.
slow-blocks = []
# Run JSON consensus tests.
json-tests = ["env_logger", "test-helpers", "lazy_static", "machine/test-helpers"]
# Run memory/cpu heavy tests.
test-heavy = []
# Compile test helpers
# note[dvdplm]: "basic-authority/test-helpers" is needed so that `generate_dummy_client_with_spec` works
test-helpers = [
    "blooms-db",
    "ethjson/test-helpers",
    "parity-crypto",
    "kvdb-memorydb",
    "kvdb-rocksdb",
    "macros",
    "pod",
    "tempdir",
    "basic-authority/test-helpers"
 ]

[[bench]]
name = "builtin"
harness = false<|MERGE_RESOLUTION|>--- conflicted
+++ resolved
@@ -66,11 +66,7 @@
 using_queue = { path = "../miner/using-queue" }
 verification = { path = "./verification" }
 vm = { path = "vm" }
-<<<<<<< HEAD
 storage-writer = { path = "../util/storage-writer" }
-rand_xorshift = "0.1.1"
-=======
->>>>>>> ffeaee77
 
 [dev-dependencies]
 account-db = { path = "account-db" }
