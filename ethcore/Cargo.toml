[package]
description = "Ethcore library"
homepage = "http://parity.io"
license = "GPL-3.0"
name = "ethcore"
version = "1.7.0"
authors = ["Parity Technologies <admin@parity.io>"]
build = "build.rs"

[build-dependencies]
"ethcore-ipc-codegen" = { path = "../ipc/codegen" }

[dependencies]
log = "0.3"
env_logger = "0.3"
rustc-serialize = "0.3"
rust-crypto = "0.2.34"
num_cpus = "1.2"
crossbeam = "0.2.9"
lazy_static = "0.2"
bloomchain = "0.1"
semver = "0.5"
bit-set = "0.4"
time = "0.1"
rand = "0.3"
byteorder = "1.0"
transient-hashmap = "0.4"
linked-hash-map = "0.3.0"
lru-cache = "0.1.0"
ethabi = "1.0.0"
evmjit = { path = "../evmjit", optional = true }
clippy = { version = "0.0.103", optional = true}
ethash = { path = "../ethash" }
ethcore-util = { path = "../util" }
ethcore-io = { path = "../util/io" }
ethcore-devtools = { path = "../devtools" }
ethjson = { path = "../json" }
ethcore-ipc = { path = "../ipc/rpc" }
ethstore = { path = "../ethstore" }
ethkey = { path = "../ethkey" }
ethcore-ipc-nano = { path = "../ipc/nano" }
rlp = { path = "../util/rlp" }
ethcore-stratum = { path = "../stratum" }
ethcore-bloom-journal = { path = "../util/bloom" }
hardware-wallet = { path = "../hw" }
stats = { path = "../util/stats" }
<<<<<<< HEAD
num = "0.1"

[dependencies.hyper]
git = "https://github.com/ethcore/hyper"
default-features = false
=======
hyper = { git = "https://github.com/paritytech/hyper", default-features = false }
>>>>>>> 958a8f66

[features]
jit = ["evmjit"]
evm-debug = ["slow-blocks"]
evm-debug-tests = ["evm-debug"]
slow-blocks = [] # Use SLOW_TX_DURATION="50" (compile time!) to track transactions over 50ms
json-tests = []
test-heavy = []
dev = ["clippy"]
default = []
benches = []
ipc = []
ethkey-cli = ["ethkey/cli"]
ethstore-cli = ["ethstore/cli"]<|MERGE_RESOLUTION|>--- conflicted
+++ resolved
@@ -44,15 +44,8 @@
 ethcore-bloom-journal = { path = "../util/bloom" }
 hardware-wallet = { path = "../hw" }
 stats = { path = "../util/stats" }
-<<<<<<< HEAD
 num = "0.1"
-
-[dependencies.hyper]
-git = "https://github.com/ethcore/hyper"
-default-features = false
-=======
 hyper = { git = "https://github.com/paritytech/hyper", default-features = false }
->>>>>>> 958a8f66
 
 [features]
 jit = ["evmjit"]
