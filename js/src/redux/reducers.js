// Copyright 2015, 2016 Parity Technologies (UK) Ltd.
// This file is part of Parity.

// Parity is free software: you can redistribute it and/or modify
// it under the terms of the GNU General Public License as published by
// the Free Software Foundation, either version 3 of the License, or
// (at your option) any later version.

// Parity is distributed in the hope that it will be useful,
// but WITHOUT ANY WARRANTY; without even the implied warranty of
// MERCHANTABILITY or FITNESS FOR A PARTICULAR PURPOSE.  See the
// GNU General Public License for more details.

// You should have received a copy of the GNU General Public License
// along with Parity.  If not, see <http://www.gnu.org/licenses/>.

import { combineReducers } from 'redux';
import { routerReducer } from 'react-router-redux';

import {
  apiReducer, balancesReducer, blockchainReducer,
  workerReducer, imagesReducer, personalReducer,
  signerReducer, statusReducer as nodeStatusReducer,
  snackbarReducer, walletReducer
} from './providers';
import certificationsReducer from './providers/certifications/reducer';
import registryReducer from './providers/registry/reducer';

import errorReducer from '~/ui/Errors/reducers';
import settingsReducer from '~/views/Settings/reducers';
import tooltipReducer from '~/ui/Tooltips/reducers';

export default function () {
  return combineReducers({
    api: apiReducer,
    errors: errorReducer,
    tooltip: tooltipReducer,
    routing: routerReducer,
    settings: settingsReducer,

    balances: balancesReducer,
    certifications: certificationsReducer,
    blockchain: blockchainReducer,
    images: imagesReducer,
    nodeStatus: nodeStatusReducer,
    personal: personalReducer,
    signer: signerReducer,
    snackbar: snackbarReducer,
    wallet: walletReducer,
<<<<<<< HEAD
    registry: registryReducer
=======
    worker: workerReducer
>>>>>>> 4c94878c
  });
}<|MERGE_RESOLUTION|>--- conflicted
+++ resolved
@@ -44,13 +44,10 @@
     images: imagesReducer,
     nodeStatus: nodeStatusReducer,
     personal: personalReducer,
+    registry: registryReducer,
     signer: signerReducer,
     snackbar: snackbarReducer,
     wallet: walletReducer,
-<<<<<<< HEAD
-    registry: registryReducer
-=======
     worker: workerReducer
->>>>>>> 4c94878c
   });
 }