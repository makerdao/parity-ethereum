--- conflicted
+++ resolved
@@ -1,10 +1,6 @@
 {
   "name": "parity.js",
-<<<<<<< HEAD
-  "version": "0.2.37",
-=======
   "version": "0.2.38",
->>>>>>> 6fc7c156
   "main": "release/index.js",
   "jsnext:main": "src/index.js",
   "author": "Parity Team <admin@parity.io>",
