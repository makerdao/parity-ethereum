--- conflicted
+++ resolved
@@ -478,13 +478,8 @@
 		trace!(target: "shutdown", "[IoService] Closed.");
 	}
 
-<<<<<<< HEAD
-	/// Register an IO handler with the event loop.
-	pub fn register_handler(&self, handler: Arc<IoHandler<Message>+Send>) -> Result<(), IoError> {
-=======
 	/// Regiter an IO handler with the event loop.
 	pub fn register_handler(&self, handler: Arc<dyn IoHandler<Message>+Send>) -> Result<(), IoError> {
->>>>>>> ffeaee77
 		self.host_channel.lock().send(IoMessage::AddHandler {
 			handler: handler,
 		})?;
